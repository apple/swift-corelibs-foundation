// This source file is part of the Swift.org open source project
//
// Copyright (c) 2014 - 2016 Apple Inc. and the Swift project authors
// Licensed under Apache License v2.0 with Runtime Library Exception
//
// See http://swift.org/LICENSE.txt for license information
// See http://swift.org/CONTRIBUTORS.txt for the list of Swift project authors
//

class TestXMLDocument : LoopbackServerTest {

    static var allTests: [(String, (TestXMLDocument) -> () throws -> Void)] {
        return [
            ("test_basicCreation", test_basicCreation),
            ("test_nextPreviousNode", test_nextPreviousNode),
            // Disabled because of https://bugs.swift.org/browse/SR-10098
            // ("test_xpath", test_xpath),
            ("test_elementCreation", test_elementCreation),
            ("test_elementChildren", test_elementChildren),
            ("test_stringValue", test_stringValue),
            ("test_objectValue", test_objectValue),
            ("test_attributes", test_attributes),
            ("test_attributesWithNamespace", test_attributesWithNamespace),
            ("test_comments", test_comments),
            ("test_processingInstruction", test_processingInstruction),
            ("test_parseXMLString", test_parseXMLString),
            ("test_prefixes", test_prefixes),
            /* ⚠️ */ ("test_validation_success", testExpectedToFail(test_validation_success,
            /* ⚠️ */     #"<https://bugs.swift.org/browse/SR-10643> Could not build URI for external subset "http://127.0.0.1:-2/DTDs/PropertyList-1.0.dtd""#)),
            /* ⚠️ */ ("test_validation_failure", testExpectedToFail(test_validation_failure,
            /* ⚠️ */     "<https://bugs.swift.org/browse/SR-10643> XCTAssert in last catch block fails")),
            ("test_dtd", test_dtd),
            ("test_documentWithDTD", test_documentWithDTD),
            ("test_dtd_attributes", test_dtd_attributes),
            ("test_documentWithEncodingSetDoesntCrash", test_documentWithEncodingSetDoesntCrash),
            ("test_nodeFindingWithNamespaces", test_nodeFindingWithNamespaces),
            ("test_createElement", test_createElement),
            ("test_addNamespace", test_addNamespace),
            ("test_removeNamespace", test_removeNamespace),
            ("test_optionPreserveAll", test_optionPreserveAll),
            ("test_rootElementRetainsDocument", test_rootElementRetainsDocument),
            ("test_nodeKinds", test_nodeKinds),
<<<<<<< HEAD
             ("test_sr10776_documentName", test_sr10776_documentName),
=======
            ("test_sr10776_documentName", test_sr10776_documentName),
>>>>>>> 17e0499d
        ]
    }

    func test_basicCreation() {
        let doc = XMLDocument(rootElement: nil)
        XCTAssert(doc.version == "1.0", "expected 1.0, got \(String(describing: doc.version))")
        doc.version = "1.1"
        XCTAssert(doc.version == "1.1", "expected 1.1, got \(String(describing: doc.version))")
        let node = XMLElement(name: "Hello", uri: "http://www.example.com")

        doc.setRootElement(node)

        let element = doc.rootElement()!
        XCTAssert(element === node)
    }
    
    func test_createElement() throws {
        let element = try XMLElement(xmlString: "<D:propfind xmlns:D=\"DAV:\"><D:prop></D:prop></D:propfind>")
        XCTAssert(element.name! == "D:propfind")
        XCTAssert(element.rootDocument == nil)
        if let namespace = element.namespaces?.first {
            XCTAssert(namespace.prefix == "D")
            XCTAssert(namespace.stringValue == "DAV:")
        } else {
            XCTFail("Namespace was not parsed correctly")
        }
        
        if let child = element.elements(forName: "D:prop").first {
            XCTAssert(child.localName == "prop")
            XCTAssert(child.prefix == "D")
            XCTAssert(child.name == "D:prop")
        } else {
            XCTFail("Child element was not parsed correctly!")
        }
    }

    func test_nextPreviousNode() {
        let doc = XMLDocument(rootElement: nil)
        let node = XMLElement(name: "Hello", uri: "http://www.example.com")

        let fooNode = XMLElement(name: "Foo")
        let barNode = XMLElement(name: "Bar")
        let bazNode = XMLElement(name: "Baz")

        doc.setRootElement(node)
        node.addChild(fooNode)
        fooNode.addChild(bazNode)
        node.addChild(barNode)

        XCTAssert(doc.next === node)
        XCTAssert(doc.next?.next === fooNode)
        XCTAssert(doc.next?.next?.next === bazNode)
        XCTAssert(doc.next?.next?.next?.next === barNode)

        XCTAssert(barNode.previous === bazNode)
        XCTAssert(barNode.previous?.previous === fooNode)
        XCTAssert(barNode.previous?.previous?.previous === node)
        XCTAssert(barNode.previous?.previous?.previous?.previous === doc)
    }

    func test_xpath() throws {
        let doc = XMLDocument(rootElement: nil)
        let foo = XMLElement(name: "foo")
        let bar1 = XMLElement(name: "bar")
        let bar2 = XMLElement(name: "bar")
        let bar3 = XMLElement(name: "bar")
        let baz = XMLElement(name: "baz")

        doc.setRootElement(foo)
        foo.addChild(bar1)
        foo.addChild(bar2)
        foo.addChild(bar3)
        bar2.addChild(baz)
        
        XCTAssertEqual(baz.xPath, "/foo/bar[2]/baz")
        
        let baz2 = XMLElement(name: "/baz")
        bar2.addChild(baz2)

        XCTAssertEqual(baz.xPath, "/foo/bar[2]/baz")
        XCTAssertEqual(try! doc.nodes(forXPath:baz.xPath!).first, baz)

        let nodes = try! doc.nodes(forXPath:"/foo/bar")
        XCTAssertEqual(nodes.count, 3)
        XCTAssertEqual(nodes[0], bar1)
        XCTAssertEqual(nodes[1], bar2)
        XCTAssertEqual(nodes[2], bar3)

        let emptyResults = try! doc.nodes(forXPath: "/items/item/name[@type='alternate']/@value")
        XCTAssertEqual(emptyResults.count, 0)

        let xmlString = """
        <?xml version="1.0" encoding="utf-8" standalone="yes"?>
            <D:propfind xmlns:D="DAV:">
                <D:prop>
                    <D:getlastmodified></D:getlastmodified>
                    <D:getcontentlength></D:getcontentlength>
                    <D:creationdate></D:creationdate>
                    <D:resourcetype></D:resourcetype>
                </D:prop>
            </D:propfind>
        """
        
        let namespaceDoc = try XMLDocument(xmlString: xmlString, options: [])
        let propNodes = try namespaceDoc.nodes(forXPath: "//D:prop")
        if let propNode = propNodes.first {
            XCTAssert(propNode.name == "D:prop")
        } else {
            XCTAssert(false, "propNode should have existed, but was nil")            
        }
    }

    func test_elementCreation() {
        let element = XMLElement(name: "test", stringValue: "This is my value")
        XCTAssertEqual(element.xmlString, "<test>This is my value</test>")
        XCTAssertEqual(element.children?.count, 1)
    }

    func test_elementChildren() {
        let element = XMLElement(name: "root")
        let foo = XMLElement(name: "foo")
        let bar = XMLElement(name: "bar")
        let bar2 = bar.copy() as! XMLElement

        element.addChild(foo)
        element.addChild(bar)
        element.addChild(bar2)

        XCTAssertEqual(element.elements(forName:"bar"), [bar, bar2])
        XCTAssertFalse(element.elements(forName:"foo").contains(bar))
        XCTAssertFalse(element.elements(forName:"foo").contains(bar2))
        
        let baz = XMLElement(name: "baz")
        element.insertChild(baz, at: 2)
        XCTAssertEqual(element.children?[2], baz)

        foo.detach()
        bar.detach()

        element.insertChildren([foo, bar], at: 1)
        XCTAssertEqual(element.children?[1], foo)
        XCTAssertEqual(element.children?[2], bar)
        XCTAssertEqual(element.children?[0], baz)

        let faz = XMLElement(name: "faz")
        element.replaceChild(at: 2, with: faz)
        XCTAssertEqual(element.children?[2], faz)

        for node in [foo, bar, baz, bar2, faz] {
            node.detach()
        }
        XCTAssert(element.children?.count == 0)

        element.setChildren([foo, bar, baz, bar2, faz])
        XCTAssert(element.children?.count == 5)
    }

    func test_stringValue() {
        let element = XMLElement(name: "root")
        let foo = XMLElement(name: "foo")
        let text = XMLNode.text(withStringValue:"<text>") as! XMLNode
        let comment = XMLNode.comment(withStringValue:"<comment>") as! XMLNode
        foo.addChild(text)
        foo.addChild(comment)
        element.addChild(foo)
        
        XCTAssertEqual(text.stringValue, "<text>")
        XCTAssertEqual(comment.stringValue, "<comment>")
        XCTAssertEqual(foo.stringValue, "<text><comment>") // Same with Darwin
        XCTAssertEqual(element.stringValue, "<text><comment>") // Same with Darwin
        
        // Confirm that SR-10759 is resolved.
        // https://bugs.swift.org/browse/SR-10759
        text.stringValue = "<modified text>"
        comment.stringValue = "<modified comment>"
        XCTAssertEqual(text.stringValue, "<modified text>")
        XCTAssertEqual(comment.stringValue, "<modified comment>")
        
        XCTAssertEqual(element.stringValue, "<modified text><modified comment>")
        XCTAssertEqual(element.xmlString, "<root><foo>&lt;modified text&gt;<!--<modified comment>--></foo></root>")

        element.stringValue = "Hello!<evil/>"
        XCTAssertEqual(element.xmlString, "<root>Hello!&lt;evil/&gt;</root>")
        XCTAssertEqual(element.stringValue, "Hello!<evil/>", element.stringValue ?? "stringValue unexpectedly nil")

        element.stringValue = nil

        //        let doc = XMLDocument(rootElement: element)
        //        xmlCreateIntSubset(xmlDocPtr(doc._xmlNode), "test.dtd", nil, nil)
        //        xmlAddDocEntity(xmlDocPtr(doc._xmlNode), "author", Int32(XML_INTERNAL_GENERAL_ENTITY.rawValue), nil, nil, "Robert Thompson")
        //        let author = XMLElement(name: "author")
        //        doc.rootElement()?.addChild(author)
        //        author.setStringValue("&author;", resolvingEntities: true)
        //        XCTAssertEqual(author.stringValue, "Robert Thompson", author.stringValue ?? "")
    }


    func test_objectValue() {
        let element = XMLElement(name: "root")
        let dict: [String: String] = ["hello": "world"]
        element.objectValue = dict
        
        /// - Todo: verify this behavior
        // id to Any conversion changed descriptions so this now is "<root>[\"hello\": \"world\"]</root>"
        // XCTAssertEqual(element.xmlString, "<root>{\n    hello = world;\n}</root>", element.xmlString)
    }

    func test_attributes() {
        let element = XMLElement(name: "root")
        let attribute = XMLNode.attribute(withName: "color", stringValue: "#ff00ff") as! XMLNode
        element.addAttribute(attribute)
        XCTAssertEqual(element.xmlString, "<root color=\"#ff00ff\"></root>", element.xmlString)
        element.removeAttribute(forName:"color")
        XCTAssertEqual(element.xmlString, "<root></root>", element.xmlString)

        element.addAttribute(attribute)
        let attribute2 = XMLNode.attribute(withName: "color", stringValue: "#00ff00") as! XMLNode
        element.addAttribute(attribute2)
        XCTAssertEqual(element.attribute(forName: "color")?.stringValue, "#00ff00")

        let otherAttribute = XMLNode.attribute(withName: "foo", stringValue: "bar") as! XMLNode
        element.addAttribute(otherAttribute)

        guard let attributes = element.attributes else {
            XCTFail()
            return
        }

        XCTAssertEqual(attributes.count, 2)
        XCTAssertEqual(attributes.first, attribute2)
        XCTAssertEqual(attributes.last, otherAttribute)

        let barAttribute = XMLNode.attribute(withName: "bar", stringValue: "buz") as! XMLNode
        let bazAttribute = XMLNode.attribute(withName: "baz", stringValue: "fiz") as! XMLNode

        element.attributes = [barAttribute, bazAttribute]

        XCTAssertEqual(element.attributes?.count, 2)
        XCTAssertEqual(element.attributes?.first, barAttribute)
        XCTAssertEqual(element.attributes?.last, bazAttribute)

        element.setAttributesWith(["hello": "world", "foobar": "buzbaz"])
        XCTAssertEqual(element.attribute(forName:"hello")?.stringValue, "world", "\(element.attribute(forName:"hello")?.stringValue as Optional)")
        XCTAssertEqual(element.attribute(forName:"foobar")?.stringValue, "buzbaz", "\(element.attributes ?? [])")
    }
    
    func test_attributesWithNamespace() {
        let uriNs1 = "http://example.com/ns1"
        let uriNs2 = "http://example.com/ns2"
        
        let root = XMLNode.element(withName: "root") as! XMLElement
        root.addNamespace(XMLNode.namespace(withName: "ns1", stringValue: uriNs1) as! XMLNode)
        
        let element = XMLNode.element(withName: "element") as! XMLElement
        element.addNamespace(XMLNode.namespace(withName: "ns2", stringValue: uriNs2) as! XMLNode)
        root.addChild(element)
        
        // Add attributes without URI
        element.addAttribute(XMLNode.attribute(withName: "name", stringValue: "John") as! XMLNode)
        element.addAttribute(XMLNode.attribute(withName: "ns1:name", stringValue: "Tom") as! XMLNode)
        
        // Add attributes with URI
        element.addAttribute(XMLNode.attribute(withName: "ns1:age", uri: uriNs1, stringValue: "44") as! XMLNode)
        element.addAttribute(XMLNode.attribute(withName: "ns2:address", uri: uriNs2, stringValue: "Foobar City") as! XMLNode)
        
        // Retrieve attributes without URI
        XCTAssertEqual(element.attribute(forName: "name")?.stringValue, "John", "name==John")
        XCTAssertEqual(element.attribute(forName: "ns1:name")?.stringValue, "Tom", "ns1:name==Tom")
        XCTAssertEqual(element.attribute(forName: "ns1:age")?.stringValue, "44", "ns1:age==44")
        XCTAssertEqual(element.attribute(forName: "ns2:address")?.stringValue, "Foobar City", "ns2:addresss==Foobar City")
        
        // Retrieve attributes with URI
        XCTAssertEqual(element.attribute(forLocalName: "name", uri: nil)?.stringValue, "John", "name==John")
        XCTAssertEqual(element.attribute(forLocalName: "name", uri: uriNs1)?.stringValue, "Tom", "name==Tom")
        XCTAssertEqual(element.attribute(forLocalName: "age", uri: uriNs1)?.stringValue, "44", "age==44")
        XCTAssertNil(element.attribute(forLocalName: "address", uri: uriNs1), "address==nil")
        XCTAssertEqual(element.attribute(forLocalName: "address", uri: uriNs2)?.stringValue, "Foobar City", "addresss==Foobar City")
        
        // Overwrite attributes
        element.addAttribute(XMLNode.attribute(withName: "ns1:age", stringValue: "33") as! XMLNode)
        XCTAssertEqual(element.attribute(forName: "ns1:age")?.stringValue, "33", "ns1:age==33")
        element.addAttribute(XMLNode.attribute(withName: "ns1:name", uri: uriNs1, stringValue: "Tommy") as! XMLNode)
        XCTAssertEqual(element.attribute(forLocalName: "name", uri: uriNs1)?.stringValue, "Tommy", "ns1:name==Tommy")
        
        // Remove attributes
        element.removeAttribute(forName: "name")
        XCTAssertNil(element.attribute(forLocalName: "name", uri: nil), "name removed")
        XCTAssertNotNil(element.attribute(forLocalName: "name", uri: uriNs1), "ns1:name not removed")
        element.removeAttribute(forName: "ns1:name")
        XCTAssertNil(element.attribute(forLocalName: "name", uri: uriNs1), "ns1:name removed")
    }

    func test_comments() {
        let element = XMLElement(name: "root")
        let comment = XMLNode.comment(withStringValue:"Here is a comment") as! XMLNode
        element.addChild(comment)
        XCTAssertEqual(element.xmlString, "<root><!--Here is a comment--></root>")
    }

    func test_processingInstruction() {
        let document = XMLDocument(rootElement: XMLElement(name: "root"))
        let pi = XMLNode.processingInstruction(withName:"xml-stylesheet", stringValue: "type=\"text/css\" href=\"style.css\"") as! XMLNode

        document.addChild(pi)

        XCTAssertEqual(pi.xmlString, "<?xml-stylesheet type=\"text/css\" href=\"style.css\"?>")
    }

    func test_parseXMLString() throws {
        let string = "<?xml version=\"1.0\" encoding=\"utf-8\"?><!DOCTYPE test.dtd [\n        <!ENTITY author \"Robert Thompson\">\n        ]><root><author>&author;</author></root>"

        let doc = try XMLDocument(xmlString: string, options: [.nodeLoadExternalEntitiesNever])
        XCTAssert(doc.childCount == 1)
        XCTAssertEqual(doc.rootElement()?.children?[0].stringValue, "Robert Thompson")

        guard let testDataURL = testBundle().url(forResource: "NSXMLDocumentTestData", withExtension: "xml") else {
            XCTFail("Could not find XML test data")
            return
        }

        let newDoc = try XMLDocument(contentsOf: testDataURL, options: [])
        XCTAssertEqual(newDoc.rootElement()?.name, "root")
        let root = newDoc.rootElement()!
        let children = root.children!
        XCTAssertEqual(children[0].stringValue, "Hello world", children[0].stringValue!)
        XCTAssertEqual(children[1].children?[0].stringValue, "I'm here", (children[1].children?[0].stringValue)!)

        doc.insertChild(XMLElement(name: "body"), at: 1)
        XCTAssertEqual(doc.children?[1].name, "body")
        XCTAssertEqual(doc.children?[2].name, "root", (doc.children?[2].name)!)
    }

    func test_prefixes() {
        let element = XMLElement(name: "xml:root")
        XCTAssertEqual(element.prefix, "xml")
        XCTAssertEqual(element.localName, "root")
    }
    
    func test_addNamespace() {
        let element = XMLElement(name: "foo")
        let xmlnsURI = "http://example.com/fakexmlns"
        let xmlns = XMLNode.namespace(withName: "", stringValue: xmlnsURI) as! XMLNode
        element.addNamespace(xmlns)
        XCTAssert((element.namespaces ?? []).compactMap({ $0.stringValue }).contains(xmlnsURI), "namespaces didn't include the added namespace!")
        XCTAssertEqual(element.uri, xmlnsURI, "uri was \(element.uri ?? "null") instead of \(xmlnsURI)")
        XCTAssertEqual(element.xmlString(options:.nodeCompactEmptyElement), #"<foo xmlns="\#(xmlnsURI)"/>"#, "invalid namespace declaration.")
        
        let otherURI = "http://example.com/fakenamespace"
        let otherNS = XMLNode.namespace(withName: "other", stringValue: otherURI) as! XMLNode
        element.addNamespace(otherNS)
        XCTAssert((element.namespaces ?? []).compactMap({ $0.stringValue }).contains(xmlnsURI), "lost original namespace")
        XCTAssert((element.namespaces ?? []).compactMap({ $0.stringValue }).contains(otherURI), "Lost new namespace")
        
        let otherNS2 = XMLNode.namespace(withName: "other", stringValue: otherURI) as! XMLNode
        element.addNamespace(otherNS2)
        XCTAssertEqual(element.namespaces?.count, 2, "incorrectly added a namespace with duplicate name!")
        
        let xmlString = element.xmlString(options:.nodeCompactEmptyElement)
        XCTAssert(xmlString == #"<foo xmlns="\#(xmlnsURI)" xmlns:other="\#(otherURI)"/>"# || xmlString == #"<foo xmlns:other="\#(otherURI)" xmlns="\#(xmlnsURI)"/>"#, "unexpected namespace declaration: \(xmlString)")
        
        let otherDoc = XMLDocument(rootElement: XMLElement(name: "Bar"))
        otherDoc.rootElement()?.namespaces = [XMLNode.namespace(withName: "R", stringValue: "http://example.com/rnamespace") as! XMLNode, XMLNode.namespace(withName: "F", stringValue: "http://example.com/fakenamespace") as! XMLNode]
        XCTAssert(otherDoc.rootElement()?.namespaces?.count == 2)
        let namespaces: [XMLNode]? = otherDoc.rootElement()?.namespaces
        let names: [String]? = namespaces?.compactMap { $0.name }
        XCTAssertNotNil(names)
        XCTAssert(names![0] == "R" && names![1] == "F")
        otherDoc.rootElement()?.namespaces = nil
        XCTAssert((otherDoc.rootElement()?.namespaces?.count ?? 0) == 0)
    }
    
    func test_removeNamespace() {
        let doc = XMLDocument(rootElement: XMLElement(name: "Foo"))
        let ns = XMLNode.namespace(withName: "F", stringValue: "http://example.com/fakenamespace") as! XMLNode
        let otherNS = XMLNode.namespace(withName: "R", stringValue: "http://example.com/rnamespace") as! XMLNode
        
        doc.rootElement()?.addNamespace(ns)
        doc.rootElement()?.addNamespace(otherNS)
        XCTAssert(doc.rootElement()?.namespaces?.count == 2)
        
        doc.rootElement()?.removeNamespace(forPrefix: "F")
        
        XCTAssert(doc.rootElement()?.namespaces?.count == 1)
        XCTAssert(doc.rootElement()?.namespaces?.first?.name == "R")
    }

    func test_validation_success() throws {
        let validString = "<?xml version=\"1.0\" standalone=\"yes\"?><!DOCTYPE foo [ <!ELEMENT foo (#PCDATA)> ]><foo>Hello world</foo>"
        do {
            let doc = try XMLDocument(xmlString: validString, options: [])
            try doc.validate()
        } catch {
            XCTFail("\(error)")
        }

        let dtdUrl = "http://127.0.0.1:\(TestURLSession.serverPort)/DTDs/PropertyList-1.0.dtd"
        let plistDocString = "<?xml version='1.0' encoding='utf-8'?><!DOCTYPE plist PUBLIC \"-//Apple//DTD PLIST 1.0//EN\" \"\(dtdUrl)\"> <plist version='1.0'><dict><key>MyKey</key><string>Hello!</string></dict></plist>"
        let plistDoc = try XMLDocument(xmlString: plistDocString, options: [])
        do {
            try plistDoc.validate()
            XCTAssert(plistDoc.rootElement()?.name == "plist")
            let plist = try PropertyListSerialization.propertyList(from: plistDoc.xmlData, options: [], format: nil) as! [String: Any]
            XCTAssert((plist["MyKey"] as? String) == "Hello!")
        } catch let nsError as NSError {
            XCTFail("\(nsError.userInfo)")
        }
    }

    func test_validation_failure() throws {
        let xmlString = "<?xml version=\"1.0\" standalone=\"yes\"?><!DOCTYPE foo [ <!ELEMENT img EMPTY> ]><foo><img>not empty</img></foo>"
        do {
            let doc = try XMLDocument(xmlString: xmlString, options: [])
            try doc.validate()
            XCTFail("Should have thrown")
        } catch let nsError as NSError {
            XCTAssert(nsError.code == XMLParser.ErrorCode.internalError.rawValue)
            XCTAssert(nsError.domain == XMLParser.errorDomain)
            XCTAssert((nsError.userInfo[NSLocalizedDescriptionKey] as! String).contains("Element img was declared EMPTY this one has content"))
        }

        let dtdUrl = "http://127.0.0.1:\(TestURLSession.serverPort)/DTDs/PropertyList-1.0.dtd"
        let plistDocString = "<?xml version='1.0' encoding='utf-8'?><!DOCTYPE plist PUBLIC \"-//Apple//DTD PLIST 1.0//EN\" \"\(dtdUrl)\"> <plist version='1.0'><dict><key>MyKey</key><string>Hello!</string><key>MyBooleanThing</key><true>foobar</true></dict></plist>"
        let plistDoc = try XMLDocument(xmlString: plistDocString, options: [])
        do {
            try plistDoc.validate()
            XCTFail("Should have thrown!")
        } catch let error as NSError {
            XCTAssert((error.userInfo[NSLocalizedDescriptionKey] as! String).contains("Element true was declared EMPTY this one has content"))
        }
    }

    func test_dtd() throws {
        let node = XMLNode.dtdNode(withXMLString:"<!ELEMENT foo (#PCDATA)>") as! XMLDTDNode
        XCTAssert(node.name == "foo")
        
        let dtd = try XMLDTD(contentsOf: testBundle().url(forResource: "PropertyList-1.0", withExtension: "dtd")!, options: [])
        //        dtd.systemID = testBundle().URLForResource("PropertyList-1.0", withExtension: "dtd")?.absoluteString
        dtd.name = "plist"
        //        dtd.publicID = "-//Apple//DTD PLIST 1.0//EN"
        let plistNode = dtd.elementDeclaration(forName:"plist")
        XCTAssert(plistNode?.name == "plist")
        let plistObjectNode = dtd.entityDeclaration(forName:"plistObject")
        XCTAssert(plistObjectNode?.name == "plistObject")
        XCTAssert(plistObjectNode?.stringValue == "(array | data | date | dict | real | integer | string | true | false )")
        let plistAttribute = dtd.attributeDeclaration(forName:"version", elementName: "plist")
        XCTAssert(plistAttribute?.name == "version")

        let doc = try XMLDocument(xmlString: "<?xml version='1.0' encoding='utf-8'?><plist version='1.0'><dict><key>hello</key><string>world</string></dict></plist>", options: [])
        doc.dtd = dtd
        do {
            try doc.validate()
        } catch let error as NSError {
            XCTFail("\(error.userInfo)")
        }

        let amp = XMLDTD.predefinedEntityDeclaration(forName:"amp")
        XCTAssert(amp?.name == "amp", amp?.name ?? "")
        XCTAssert(amp?.stringValue == "&", amp?.stringValue ?? "")
        if let entityNode = XMLNode.dtdNode(withXMLString:"<!ENTITY author 'Robert Thompson'>") as? XMLDTDNode {
            XCTAssert(entityNode.name == "author")
            XCTAssert(entityNode.stringValue == "Robert Thompson")
        }

        let elementDecl = XMLDTDNode(kind: .elementDeclaration)
        elementDecl.name = "MyElement"
        elementDecl.stringValue = "(#PCDATA | array)*"
        XCTAssert(elementDecl.stringValue == "(#PCDATA | array)*", elementDecl.stringValue ?? "nil string value")
        XCTAssert(elementDecl.name == "MyElement")
    }

    func test_documentWithDTD() throws {
        let doc = try XMLDocument(contentsOf: testBundle().url(forResource: "NSXMLDTDTestData", withExtension: "xml")!, options: [])
        let dtd = doc.dtd
        XCTAssert(dtd?.name == "root")
        
        let notation = dtd?.notationDeclaration(forName:"myNotation")
        notation?.detach()
        XCTAssert(notation?.name == "myNotation")
        XCTAssert(notation?.systemID == "http://www.example.com", notation?.systemID ?? "nil system id!")

        do {
            try doc.validate()
        } catch {
            XCTFail("\(error)")
        }

        let root = dtd?.elementDeclaration(forName:"root")
        root?.stringValue = "(#PCDATA)"
        do {
            try doc.validate()
            XCTFail("should have thrown")
        } catch let error as NSError {
            XCTAssert(error.code == XMLParser.ErrorCode.internalError.rawValue)
        } catch {
            XCTFail("\(error)")
        }
    }
    
    func test_dtd_attributes() throws {
        let doc = try XMLDocument(contentsOf: testBundle().url(forResource: "NSXMLDTDTestData", withExtension: "xml")!, options: [])
        let dtd = doc.dtd!
        let attrDecl = dtd.attributeDeclaration(forName: "print", elementName: "foo")!
        XCTAssert(attrDecl.dtdKind == .enumerationAttribute)
    }

    func test_documentWithEncodingSetDoesntCrash() throws {
        weak var weakDoc: XMLDocument? = nil
        func makeSureDocumentIsAllocatedAndFreed() {
                let doc = XMLDocument(rootElement: XMLElement(name: "test"))
                doc.characterEncoding = "UTF-8"
                weakDoc = doc
        }
        makeSureDocumentIsAllocatedAndFreed()
        XCTAssertNil(weakDoc, "document not freed even through it should have")
    }
    
    func test_nodeFindingWithNamespaces() throws {
        let xmlString = """
        <?xml version="1.0" encoding="utf-8" standalone="yes"?>
            <D:propfind xmlns:D="DAV:">
                <D:prop>
                    <D:getlastmodified></D:getlastmodified>
                    <D:getcontentlength></D:getcontentlength>
                    <D:creationdate></D:creationdate>
                    <D:resourcetype></D:resourcetype>
                </D:prop>
            </D:propfind>
        """
        
        let doc = try XMLDocument(xmlString: xmlString, options: [])
        let namespace = (doc.rootElement()?.namespaces?.first)!
        XCTAssert(namespace.kind == .namespace, "The node was not a namespace but was a \(namespace.kind)")
        XCTAssert(namespace.stringValue == "DAV:", "expected a string value of DAV: got \(namespace.stringValue as Any)")
        XCTAssert(namespace.name == "D", "expected a name of D, got \(namespace.name as Any)")
        
        let newNS = XMLNode.namespace(withName: "R", stringValue: "http://apple.com") as! XMLNode
        XCTAssert(newNS.name == "R", "expected name R, got name \(newNS.name as Any)")
        XCTAssert(newNS.stringValue == "http://apple.com", "expected stringValue http://apple.com, got stringValue \(newNS.stringValue as Any)")
        newNS.stringValue = "FOO:"
        XCTAssert(newNS.stringValue == "FOO:")
        newNS.name = "F"
        XCTAssert(newNS.name == "F")
        
        let root = doc.rootElement()!
        XCTAssert(root.localName == "propfind")
        XCTAssert(root.name == "D:propfind")
        XCTAssert(root.prefix == "D")
        let node = doc.findFirstChild(named: "prop")
        XCTAssert(node != nil, "failed to find existing node")
        XCTAssert(node?.localName == "prop")
        
        XCTAssert(doc.rootElement()?.elements(forLocalName: "prop", uri: "DAV:").first?.name == "D:prop", "failed to get elements, got \(doc.rootElement()?.elements(forLocalName: "prop", uri: "DAV:").first as Any)")
    }

    func test_optionPreserveAll() {
        let xmlString = """
<?xml version="1.0" encoding="UTF-8"?>
<document>
</document>
"""

        let data = xmlString.data(using: .utf8)!
        guard let document = try? XMLDocument(data: data, options: .nodePreserveAll) else {
            XCTFail("XMLDocument with options .nodePreserveAll")
            return
        }
        let expected = xmlString.lowercased() + "\n"
        XCTAssertEqual(expected, String(describing: document))
    }

    func test_rootElementRetainsDocument() {
        let str = """
<?xml version="1.0" encoding="UTF-8"?>
<plans></plans>
"""

        let data = str.data(using: .utf8)!

        func test() throws -> String? {
            let doc = try XMLDocument(data: data, options: []).rootElement()
            return doc?.name
        }

        XCTAssertEqual(try? test(), "plans")
    }

    func test_nodeKinds() {
        XCTAssertEqual(XMLDocument(rootElement: nil).kind, .document)
        XCTAssertEqual(XMLElement(name: "prefix:localName").kind, .element)
        XCTAssertEqual((XMLNode.attribute(withName: "name", stringValue: "value") as? XMLNode)?.kind, .attribute)
        XCTAssertEqual((XMLNode.namespace(withName: "namespace", stringValue: "http://example.com/") as? XMLNode)?.kind, .namespace)
        XCTAssertEqual((XMLNode.processingInstruction(withName: "name", stringValue: "value") as? XMLNode)?.kind, .processingInstruction)
        XCTAssertEqual((XMLNode.comment(withStringValue: "comment") as? XMLNode)?.kind, .comment)
        XCTAssertEqual((XMLNode.text(withStringValue: "text") as? XMLNode)?.kind, .text)
        XCTAssertEqual((try? XMLDTD(data:#"<!ENTITY a "A">"#.data(using: .utf8)!))?.kind, .DTDKind)
        XCTAssertEqual(XMLDTDNode(xmlString: #"<!ENTITY b "B">"#)?.kind, .entityDeclaration)
        XCTAssertEqual(XMLDTDNode(xmlString: "<!ATTLIST A B CDATA #IMPLIED>")?.kind, .attributeDeclaration)
        XCTAssertEqual(XMLDTDNode(xmlString: "<!ELEMENT E EMPTY>")?.kind, .elementDeclaration)
        XCTAssertEqual(XMLDTDNode(xmlString: #"<!NOTATION f SYSTEM "F">"#)?.kind, .notationDeclaration)
    }
<<<<<<< HEAD
    func test_SR10776_documentName() {
         let doc = XMLDocument(rootElement: nil)
         XCTAssertNil(doc.name)

          doc.name = "name"
         XCTAssertNil(doc.name) // `name` of XMLDocument is always nil.
     }
=======

    func test_sr10776_documentName() {
        let doc = XMLDocument(rootElement: nil)
        XCTAssertNil(doc.name)
        
        doc.name = "name"
        XCTAssertNil(doc.name) // `name` of XMLDocument is always nil.
    }
>>>>>>> 17e0499d
}

fileprivate extension XMLNode {
    func findFirstChild(named name: String) -> XMLNode? {
        guard let children = self.children else {
            return nil
        }
        
        for child in children {
            if let childName = child.localName {
                if childName == name {
                    return child
                }
            }
            
            if let result = child.findFirstChild(named: name) {
                return result
            }
        }
        
        return nil
    }
}

<|MERGE_RESOLUTION|>--- conflicted
+++ resolved
@@ -40,11 +40,7 @@
             ("test_optionPreserveAll", test_optionPreserveAll),
             ("test_rootElementRetainsDocument", test_rootElementRetainsDocument),
             ("test_nodeKinds", test_nodeKinds),
-<<<<<<< HEAD
-             ("test_sr10776_documentName", test_sr10776_documentName),
-=======
             ("test_sr10776_documentName", test_sr10776_documentName),
->>>>>>> 17e0499d
         ]
     }
 
@@ -528,7 +524,7 @@
         do {
             try doc.validate()
         } catch {
-            XCTFail("\(error)")
+            XChttps://github.com/apple/swift-corelibs-foundation/pull/2453/conflict?name=TestFoundation%252FTestXMLDocument.swift&ancestor_oid=f51bd9de96b2ba008d560586ce1742854437931e&base_oid=c5ecbf64cdde4b340781f98aa322748e688b51d9&head_oid=ad8ea17cff29707342411d1e6598480d95b7d579TFail("\(error)")
         }
 
         let root = dtd?.elementDeclaration(forName:"root")
@@ -645,16 +641,7 @@
         XCTAssertEqual(XMLDTDNode(xmlString: "<!ELEMENT E EMPTY>")?.kind, .elementDeclaration)
         XCTAssertEqual(XMLDTDNode(xmlString: #"<!NOTATION f SYSTEM "F">"#)?.kind, .notationDeclaration)
     }
-<<<<<<< HEAD
-    func test_SR10776_documentName() {
-         let doc = XMLDocument(rootElement: nil)
-         XCTAssertNil(doc.name)
-
-          doc.name = "name"
-         XCTAssertNil(doc.name) // `name` of XMLDocument is always nil.
-     }
-=======
-
+  
     func test_sr10776_documentName() {
         let doc = XMLDocument(rootElement: nil)
         XCTAssertNil(doc.name)
@@ -662,7 +649,6 @@
         doc.name = "name"
         XCTAssertNil(doc.name) // `name` of XMLDocument is always nil.
     }
->>>>>>> 17e0499d
 }
 
 fileprivate extension XMLNode {
