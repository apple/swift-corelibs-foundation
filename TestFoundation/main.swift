--- conflicted
+++ resolved
@@ -20,9 +20,6 @@
 }
 
 // For the Swift version of the Foundation tests, we must manually list all test cases here.
-<<<<<<< HEAD
-XCTMain([TestNSString(), TestNSArray(), TestNSDictionary(), TestNSSet(), TestNSNumber(), TestNSPropertyList(), TestNSURL(), TestNSIndexSet(), TestNSCharacterSet(), TestNSFileManger(), TestNSDate()])
-=======
 XCTMain([
     TestNSString(),
     TestNSArray(),
@@ -36,5 +33,5 @@
     TestNSFileManger(),
     TestNSRange(),
     TestNSXMLParser(),
-])
->>>>>>> e2a1d0ce
+    TestNSDate(),
+])