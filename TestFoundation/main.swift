// This source file is part of the Swift.org open source project
//
// Copyright (c) 2014 - 2016 Apple Inc. and the Swift project authors
// Licensed under Apache License v2.0 with Runtime Library Exception
//
// See http://swift.org/LICENSE.txt for license information
// See http://swift.org/CONTRIBUTORS.txt for the list of Swift project authors
//

#if DEPLOYMENT_RUNTIME_OBJC || os(Linux)
import Foundation
import XCTest
#else
import SwiftFoundation
import SwiftXCTest
#endif

internal func testBundle() -> Bundle {
    return Bundle.main
}

// For the Swift version of the Foundation tests, we must manually list all test cases here.
XCTMain([
    testCase(TestNSAffineTransform.allTests),
    testCase(TestNSArray.allTests),
    testCase(TestBundle.allTests),
    testCase(TestNSByteCountFormatter.allTests),
    testCase(TestNSCache.allTests),
    testCase(TestNSCalendar.allTests),
    testCase(TestNSCharacterSet.allTests),
    testCase(TestNSCompoundPredicate.allTests),
    testCase(TestNSData.allTests),
    testCase(TestNSDate.allTests),
    testCase(TestNSDateComponents.allTests),
    testCase(TestNSDateFormatter.allTests),
    testCase(TestNSDecimal.allTests),
    testCase(TestNSDictionary.allTests),
    testCase(TestNSError.allTests),
    testCase(TestNSEnergyFormatter.allTests),
    testCase(TestFileManager.allTests),
    testCase(TestNSGeometry.allTests),
    testCase(TestNSHTTPCookie.allTests),
    testCase(TestNSHTTPCookieStorage.allTests),
    testCase(TestNSIndexPath.allTests),
    testCase(TestNSIndexSet.allTests),
    testCase(TestISO8601DateFormatter.allTests),
    testCase(TestNSJSONSerialization.allTests),
    testCase(TestNSKeyedArchiver.allTests),
    testCase(TestNSKeyedUnarchiver.allTests),
    testCase(TestNSLengthFormatter.allTests),
    testCase(TestNSLocale.allTests),
    testCase(TestNSNotificationCenter.allTests),
    testCase(TestNSNotificationQueue.allTests),
    testCase(TestNSNull.allTests),
    testCase(TestNSNumber.allTests),
    testCase(TestNSNumberFormatter.allTests),
    testCase(TestNSOperationQueue.allTests),
    testCase(TestNSOrderedSet.allTests),
    testCase(TestNSPersonNameComponents.allTests),
    testCase(TestNSPipe.allTests),
    testCase(TestNSPredicate.allTests),
    testCase(TestProcessInfo.allTests),
    testCase(TestNSPropertyList.allTests),
    testCase(TestNSRange.allTests),
    testCase(TestNSRegularExpression.allTests),
    testCase(TestNSRunLoop.allTests),
    testCase(TestNSScanner.allTests),
    testCase(TestNSSet.allTests),
    testCase(TestNSStream.allTests),
    testCase(TestNSString.allTests),
//    testCase(TestThread.allTests),
    testCase(TestProcess.allTests),
    testCase(TestNSTextCheckingResult.allTests),
    testCase(TestNSTimer.allTests),
    testCase(TestNSTimeZone.allTests),
    testCase(TestNSURL.allTests),
    testCase(TestNSURLComponents.allTests),
    testCase(TestNSURLCredential.allTests),
    testCase(TestNSURLRequest.allTests),
    testCase(TestURLRequest.allTests),
    testCase(TestNSURLResponse.allTests),
    testCase(TestNSHTTPURLResponse.allTests),
    testCase(TestURLSession.allTests),
    testCase(TestNSNull.allTests),
    testCase(TestNSUUID.allTests),
    testCase(TestNSValue.allTests),
    testCase(TestNSUserDefaults.allTests),
    testCase(TestNSXMLParser.allTests),
    testCase(TestNSXMLDocument.allTests),
    testCase(TestNSAttributedString.allTests),
    testCase(TestNSMutableAttributedString.allTests),
    testCase(TestFileHandle.allTests),
    testCase(TestUnitConverter.allTests),
    testCase(TestProgressFraction.allTests),
    testCase(TestProgress.allTests),
    testCase(TestObjCRuntime.allTests),
    testCase(TestNotification.allTests),
<<<<<<< HEAD
=======
    testCase(TestNSISO8601DateFormatter.allTests),
    testCase(TestMassFormatter.allTests),
>>>>>>> 02f09ca2
])<|MERGE_RESOLUTION|>--- conflicted
+++ resolved
@@ -95,9 +95,5 @@
     testCase(TestProgress.allTests),
     testCase(TestObjCRuntime.allTests),
     testCase(TestNotification.allTests),
-<<<<<<< HEAD
-=======
-    testCase(TestNSISO8601DateFormatter.allTests),
     testCase(TestMassFormatter.allTests),
->>>>>>> 02f09ca2
 ])