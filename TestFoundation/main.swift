--- conflicted
+++ resolved
@@ -36,10 +36,7 @@
     TestNSFileManger(),
     TestNSRange(),
     TestNSXMLParser(),
-<<<<<<< HEAD
     TestNSBundle(),
-])
-=======
     TestNSDate(),
     TestNSJSONSerialization(),
     TestNSData(),
@@ -53,5 +50,4 @@
     TestNSByteCountFormatter(),
     TestNSURLResponse(),
     TestNSNotificationCenter(),
-])
->>>>>>> 738eacd0
+])