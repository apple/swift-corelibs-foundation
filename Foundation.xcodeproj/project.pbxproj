// !$*UTF8*$!
{
	archiveVersion = 1;
	classes = {
	};
	objectVersion = 46;
	objects = {

/* Begin PBXBuildFile section */
		0383A1751D2E558A0052E5D1 /* TestNSStream.swift in Sources */ = {isa = PBXBuildFile; fileRef = 0383A1741D2E558A0052E5D1 /* TestNSStream.swift */; };
		1520469B1D8AEABE00D02E36 /* HTTPServer.swift in Sources */ = {isa = PBXBuildFile; fileRef = 1520469A1D8AEABE00D02E36 /* HTTPServer.swift */; };
		231503DB1D8AEE5D0061694D /* TestNSDecimal.swift in Sources */ = {isa = PBXBuildFile; fileRef = 231503DA1D8AEE5D0061694D /* TestNSDecimal.swift */; };
		294E3C1D1CC5E19300E4F44C /* TestNSAttributedString.swift in Sources */ = {isa = PBXBuildFile; fileRef = 294E3C1C1CC5E19300E4F44C /* TestNSAttributedString.swift */; };
		2EBE67A51C77BF0E006583D5 /* TestNSDateFormatter.swift in Sources */ = {isa = PBXBuildFile; fileRef = 2EBE67A31C77BF05006583D5 /* TestNSDateFormatter.swift */; };
		528776141BF2629700CB0090 /* FoundationErrors.swift in Sources */ = {isa = PBXBuildFile; fileRef = 522C253A1BF16E1600804FC6 /* FoundationErrors.swift */; };
		528776191BF27D9500CB0090 /* Test.plist in Resources */ = {isa = PBXBuildFile; fileRef = 528776181BF27D9500CB0090 /* Test.plist */; };
		555683BD1C1250E70041D4C6 /* TestNSUserDefaults.swift in Sources */ = {isa = PBXBuildFile; fileRef = 555683BC1C1250E70041D4C6 /* TestNSUserDefaults.swift */; };
		5B0163BB1D024EB7003CCD96 /* DateComponents.swift in Sources */ = {isa = PBXBuildFile; fileRef = 5B0163BA1D024EB7003CCD96 /* DateComponents.swift */; };
		5B13B3251C582D4700651CE2 /* main.swift in Sources */ = {isa = PBXBuildFile; fileRef = EA66F6381BF1619600136161 /* main.swift */; };
		5B13B3261C582D4C00651CE2 /* TestNSAffineTransform.swift in Sources */ = {isa = PBXBuildFile; fileRef = C93559281C12C49F009FD6A9 /* TestNSAffineTransform.swift */; };
		5B13B3271C582D4C00651CE2 /* TestNSArray.swift in Sources */ = {isa = PBXBuildFile; fileRef = EA66F63C1BF1619600136161 /* TestNSArray.swift */; };
		5B13B3281C582D4C00651CE2 /* TestNSBundle.swift in Sources */ = {isa = PBXBuildFile; fileRef = 6E203B8C1C1303BB003B2576 /* TestNSBundle.swift */; };
		5B13B3291C582D4C00651CE2 /* TestNSCalendar.swift in Sources */ = {isa = PBXBuildFile; fileRef = 52829AD61C160D64003BC4EF /* TestNSCalendar.swift */; };
		5B13B32A1C582D4C00651CE2 /* TestNSCharacterSet.swift in Sources */ = {isa = PBXBuildFile; fileRef = 5BC1D8BC1BF3ADFE009D3973 /* TestNSCharacterSet.swift */; };
		5B13B32B1C582D4C00651CE2 /* TestNSData.swift in Sources */ = {isa = PBXBuildFile; fileRef = DCDBB8321C1768AC00313299 /* TestNSData.swift */; };
		5B13B32C1C582D4C00651CE2 /* TestNSDate.swift in Sources */ = {isa = PBXBuildFile; fileRef = 22B9C1E01C165D7A00DECFF9 /* TestNSDate.swift */; };
		5B13B32D1C582D4C00651CE2 /* TestNSDictionary.swift in Sources */ = {isa = PBXBuildFile; fileRef = EA66F63D1BF1619600136161 /* TestNSDictionary.swift */; };
		5B13B32E1C582D4C00651CE2 /* TestNSFileManager.swift in Sources */ = {isa = PBXBuildFile; fileRef = 525AECEB1BF2C96400D15BB0 /* TestNSFileManager.swift */; };
		5B13B32F1C582D4C00651CE2 /* TestNSGeometry.swift in Sources */ = {isa = PBXBuildFile; fileRef = 88D28DE61C13AE9000494606 /* TestNSGeometry.swift */; };
		5B13B3301C582D4C00651CE2 /* TestNSHTTPCookie.swift in Sources */ = {isa = PBXBuildFile; fileRef = 848A30571C137B3500C83206 /* TestNSHTTPCookie.swift */; };
		5B13B3311C582D4C00651CE2 /* TestNSIndexPath.swift in Sources */ = {isa = PBXBuildFile; fileRef = 4AE109261C17CCBF007367B5 /* TestNSIndexPath.swift */; };
		5B13B3321C582D4C00651CE2 /* TestNSIndexSet.swift in Sources */ = {isa = PBXBuildFile; fileRef = EA66F63E1BF1619600136161 /* TestNSIndexSet.swift */; };
		5B13B3331C582D4C00651CE2 /* TestNSJSONSerialization.swift in Sources */ = {isa = PBXBuildFile; fileRef = 5EB6A15C1C188FC40037DCB8 /* TestNSJSONSerialization.swift */; };
		5B13B3341C582D4C00651CE2 /* TestNSKeyedArchiver.swift in Sources */ = {isa = PBXBuildFile; fileRef = D3A597F11C33C68E00295652 /* TestNSKeyedArchiver.swift */; };
		5B13B3351C582D4C00651CE2 /* TestNSKeyedUnarchiver.swift in Sources */ = {isa = PBXBuildFile; fileRef = D3A597EF1C33A9E500295652 /* TestNSKeyedUnarchiver.swift */; };
		5B13B3361C582D4C00651CE2 /* TestNSLocale.swift in Sources */ = {isa = PBXBuildFile; fileRef = 61A395F91C2484490029B337 /* TestNSLocale.swift */; };
		5B13B3371C582D4C00651CE2 /* TestNSNotificationCenter.swift in Sources */ = {isa = PBXBuildFile; fileRef = 61F8AE7C1C180FC600FB62F0 /* TestNSNotificationCenter.swift */; };
		5B13B3381C582D4C00651CE2 /* TestNSNotificationQueue.swift in Sources */ = {isa = PBXBuildFile; fileRef = 5EF673AB1C28B527006212A3 /* TestNSNotificationQueue.swift */; };
		5B13B3391C582D4C00651CE2 /* TestNSNull.swift in Sources */ = {isa = PBXBuildFile; fileRef = 5B6F17921C48631C00935030 /* TestNSNull.swift */; };
		5B13B33A1C582D4C00651CE2 /* TestNSNumber.swift in Sources */ = {isa = PBXBuildFile; fileRef = EA66F63F1BF1619600136161 /* TestNSNumber.swift */; };
		5B13B33B1C582D4C00651CE2 /* TestNSNumberFormatter.swift in Sources */ = {isa = PBXBuildFile; fileRef = 5B6F17931C48631C00935030 /* TestNSNumberFormatter.swift */; };
		5B13B33C1C582D4C00651CE2 /* TestNSOrderedSet.swift in Sources */ = {isa = PBXBuildFile; fileRef = D834F9931C31C4060023812A /* TestNSOrderedSet.swift */; };
		5B13B33D1C582D4C00651CE2 /* TestNSPipe.swift in Sources */ = {isa = PBXBuildFile; fileRef = 4DC1D07F1C12EEEF00B5948A /* TestNSPipe.swift */; };
		5B13B33E1C582D4C00651CE2 /* TestNSProcessInfo.swift in Sources */ = {isa = PBXBuildFile; fileRef = 400E22641C1A4E58007C5933 /* TestNSProcessInfo.swift */; };
		5B13B33F1C582D4C00651CE2 /* TestNSPropertyList.swift in Sources */ = {isa = PBXBuildFile; fileRef = EA66F6401BF1619600136161 /* TestNSPropertyList.swift */; };
		5B13B3401C582D4C00651CE2 /* TestNSRange.swift in Sources */ = {isa = PBXBuildFile; fileRef = E876A73D1C1180E000F279EC /* TestNSRange.swift */; };
		5B13B3411C582D4C00651CE2 /* TestNSRegularExpression.swift in Sources */ = {isa = PBXBuildFile; fileRef = 5B0C6C211C1E07E600705A0E /* TestNSRegularExpression.swift */; };
		5B13B3421C582D4C00651CE2 /* TestNSRunLoop.swift in Sources */ = {isa = PBXBuildFile; fileRef = 61E0117B1C1B554D000037DD /* TestNSRunLoop.swift */; };
		5B13B3431C582D4C00651CE2 /* TestNSScanner.swift in Sources */ = {isa = PBXBuildFile; fileRef = 844DC3321C17584F005611F9 /* TestNSScanner.swift */; };
		5B13B3441C582D4C00651CE2 /* TestNSSet.swift in Sources */ = {isa = PBXBuildFile; fileRef = EA66F6411BF1619600136161 /* TestNSSet.swift */; };
		5B13B3451C582D4C00651CE2 /* TestNSString.swift in Sources */ = {isa = PBXBuildFile; fileRef = EA66F6421BF1619600136161 /* TestNSString.swift */; };
		5B13B3461C582D4C00651CE2 /* TestProcess.swift in Sources */ = {isa = PBXBuildFile; fileRef = 5B6F17941C48631C00935030 /* TestProcess.swift */; };
		5B13B3471C582D4C00651CE2 /* TestNSThread.swift in Sources */ = {isa = PBXBuildFile; fileRef = 5E5835F31C20C9B500C81317 /* TestNSThread.swift */; };
		5B13B3481C582D4C00651CE2 /* TestNSTimer.swift in Sources */ = {isa = PBXBuildFile; fileRef = 61D6C9EE1C1DFE9500DEF583 /* TestNSTimer.swift */; };
		5B13B3491C582D4C00651CE2 /* TestNSTimeZone.swift in Sources */ = {isa = PBXBuildFile; fileRef = 84BA558D1C16F90900F48C54 /* TestNSTimeZone.swift */; };
		5B13B34A1C582D4C00651CE2 /* TestNSURL.swift in Sources */ = {isa = PBXBuildFile; fileRef = EA66F6431BF1619600136161 /* TestNSURL.swift */; };
		5B13B34B1C582D4C00651CE2 /* TestNSURLRequest.swift in Sources */ = {isa = PBXBuildFile; fileRef = 83712C8D1C1684900049AD49 /* TestNSURLRequest.swift */; };
		5B13B34C1C582D4C00651CE2 /* TestNSURLResponse.swift in Sources */ = {isa = PBXBuildFile; fileRef = 7A7D6FBA1C16439400957E2E /* TestNSURLResponse.swift */; };
		5B13B34D1C582D4C00651CE2 /* TestNSUUID.swift in Sources */ = {isa = PBXBuildFile; fileRef = C2A9D75B1C15C08B00993803 /* TestNSUUID.swift */; };
		5B13B34E1C582D4C00651CE2 /* TestNSXMLDocument.swift in Sources */ = {isa = PBXBuildFile; fileRef = 5B6F17951C48631C00935030 /* TestNSXMLDocument.swift */; };
		5B13B34F1C582D4C00651CE2 /* TestNSXMLParser.swift in Sources */ = {isa = PBXBuildFile; fileRef = 5B40F9F11C125187000E72E3 /* TestNSXMLParser.swift */; };
		5B13B3501C582D4C00651CE2 /* TestUtils.swift in Sources */ = {isa = PBXBuildFile; fileRef = 5B6F17961C48631C00935030 /* TestUtils.swift */; };
		5B13B3511C582D4C00651CE2 /* TestNSByteCountFormatter.swift in Sources */ = {isa = PBXBuildFile; fileRef = A5A34B551C18C85D00FD972B /* TestNSByteCountFormatter.swift */; };
		5B13B3521C582D4C00651CE2 /* TestNSValue.swift in Sources */ = {isa = PBXBuildFile; fileRef = D3047AEB1C38BC3300295652 /* TestNSValue.swift */; };
		5B1FD9C51D6D16150080E83C /* CFURLSessionInterface.c in Sources */ = {isa = PBXBuildFile; fileRef = 5B1FD9C11D6D160F0080E83C /* CFURLSessionInterface.c */; };
		5B1FD9C61D6D161A0080E83C /* CFURLSessionInterface.h in Headers */ = {isa = PBXBuildFile; fileRef = 5B1FD9C21D6D160F0080E83C /* CFURLSessionInterface.h */; settings = {ATTRIBUTES = (Private, ); }; };
		5B1FD9D41D6D16580080E83C /* Configuration.swift in Sources */ = {isa = PBXBuildFile; fileRef = 5B1FD9C81D6D16580080E83C /* Configuration.swift */; };
		5B1FD9D51D6D16580080E83C /* EasyHandle.swift in Sources */ = {isa = PBXBuildFile; fileRef = 5B1FD9C91D6D16580080E83C /* EasyHandle.swift */; };
		5B1FD9D61D6D16580080E83C /* HTTPBodySource.swift in Sources */ = {isa = PBXBuildFile; fileRef = 5B1FD9CA1D6D16580080E83C /* HTTPBodySource.swift */; };
		5B1FD9D71D6D16580080E83C /* HTTPMessage.swift in Sources */ = {isa = PBXBuildFile; fileRef = 5B1FD9CB1D6D16580080E83C /* HTTPMessage.swift */; };
		5B1FD9D81D6D16580080E83C /* libcurlHelpers.swift in Sources */ = {isa = PBXBuildFile; fileRef = 5B1FD9CC1D6D16580080E83C /* libcurlHelpers.swift */; };
		5B1FD9D91D6D16580080E83C /* MultiHandle.swift in Sources */ = {isa = PBXBuildFile; fileRef = 5B1FD9CD1D6D16580080E83C /* MultiHandle.swift */; };
		5B1FD9DA1D6D16580080E83C /* NSURLSession.swift in Sources */ = {isa = PBXBuildFile; fileRef = 5B1FD9CE1D6D16580080E83C /* NSURLSession.swift */; };
		5B1FD9DB1D6D16580080E83C /* NSURLSessionConfiguration.swift in Sources */ = {isa = PBXBuildFile; fileRef = 5B1FD9CF1D6D16580080E83C /* NSURLSessionConfiguration.swift */; };
		5B1FD9DC1D6D16580080E83C /* NSURLSessionDelegate.swift in Sources */ = {isa = PBXBuildFile; fileRef = 5B1FD9D01D6D16580080E83C /* NSURLSessionDelegate.swift */; };
		5B1FD9DD1D6D16580080E83C /* NSURLSessionTask.swift in Sources */ = {isa = PBXBuildFile; fileRef = 5B1FD9D11D6D16580080E83C /* NSURLSessionTask.swift */; };
		5B1FD9DE1D6D16580080E83C /* TaskRegistry.swift in Sources */ = {isa = PBXBuildFile; fileRef = 5B1FD9D21D6D16580080E83C /* TaskRegistry.swift */; };
		5B1FD9DF1D6D16580080E83C /* TransferState.swift in Sources */ = {isa = PBXBuildFile; fileRef = 5B1FD9D31D6D16580080E83C /* TransferState.swift */; };
		5B1FD9E11D6D178E0080E83C /* libcurl.3.dylib in Frameworks */ = {isa = PBXBuildFile; fileRef = 5B1FD9E01D6D178E0080E83C /* libcurl.3.dylib */; };
		5B1FD9E31D6D17B80080E83C /* TestNSURLSession.swift in Sources */ = {isa = PBXBuildFile; fileRef = 5B1FD9E21D6D17B80080E83C /* TestNSURLSession.swift */; };
		5B23AB871CE62D17000DB898 /* Boxing.swift in Sources */ = {isa = PBXBuildFile; fileRef = 5B23AB861CE62D17000DB898 /* Boxing.swift */; };
		5B23AB891CE62D4D000DB898 /* ReferenceConvertible.swift in Sources */ = {isa = PBXBuildFile; fileRef = 5B23AB881CE62D4D000DB898 /* ReferenceConvertible.swift */; };
		5B23AB8B1CE62F9B000DB898 /* PersonNameComponents.swift in Sources */ = {isa = PBXBuildFile; fileRef = 5B23AB8A1CE62F9B000DB898 /* PersonNameComponents.swift */; };
		5B23AB8D1CE63228000DB898 /* URL.swift in Sources */ = {isa = PBXBuildFile; fileRef = 5B23AB8C1CE63228000DB898 /* URL.swift */; };
		5B2A98CD1D021886008A0B75 /* NSCFCharacterSet.swift in Sources */ = {isa = PBXBuildFile; fileRef = 5B2A98CC1D021886008A0B75 /* NSCFCharacterSet.swift */; };
		5B2B59821C24D00500271109 /* CFStream.c in Sources */ = {isa = PBXBuildFile; fileRef = 5B5D89031BBC9BC300234F36 /* CFStream.c */; };
		5B2B59831C24D00C00271109 /* CFSocketStream.c in Sources */ = {isa = PBXBuildFile; fileRef = 5B5D89871BBDB1B400234F36 /* CFSocketStream.c */; };
		5B2B59841C24D01100271109 /* CFConcreteStreams.c in Sources */ = {isa = PBXBuildFile; fileRef = 5B5D89831BBDB13800234F36 /* CFConcreteStreams.c */; };
		5B4092101D1B304C0022B067 /* NSStringEncodings.swift in Sources */ = {isa = PBXBuildFile; fileRef = 5B40920F1D1B304C0022B067 /* NSStringEncodings.swift */; };
		5B4092121D1B30B40022B067 /* ExtraStringAPIs.swift in Sources */ = {isa = PBXBuildFile; fileRef = 5B4092111D1B30B40022B067 /* ExtraStringAPIs.swift */; };
		5B40F9EF1C124F47000E72E3 /* CFXMLInterface.c in Sources */ = {isa = PBXBuildFile; fileRef = 5B40F9EB1C124F45000E72E3 /* CFXMLInterface.c */; };
		5B40F9F01C125011000E72E3 /* CFXMLInterface.h in Headers */ = {isa = PBXBuildFile; fileRef = 5B40F9EC1C124F45000E72E3 /* CFXMLInterface.h */; settings = {ATTRIBUTES = (Private, ); }; };
		5B40F9F41C12524C000E72E3 /* libxml2.dylib in Frameworks */ = {isa = PBXBuildFile; fileRef = 5B40F9F31C12524C000E72E3 /* libxml2.dylib */; };
		5B424C761D0B6E5B007B39C8 /* IndexPath.swift in Sources */ = {isa = PBXBuildFile; fileRef = 5B424C751D0B6E5B007B39C8 /* IndexPath.swift */; };
		5B5C5EF01CE61FA4001346BD /* Date.swift in Sources */ = {isa = PBXBuildFile; fileRef = 5B5C5EEF1CE61FA4001346BD /* Date.swift */; };
		5B5D89761BBDADD300234F36 /* libicucore.dylib in Frameworks */ = {isa = PBXBuildFile; fileRef = 5B5D89751BBDADD300234F36 /* libicucore.dylib */; };
		5B5D89781BBDADDB00234F36 /* libz.dylib in Frameworks */ = {isa = PBXBuildFile; fileRef = 5B5D89771BBDADDB00234F36 /* libz.dylib */; };
		5B6228BB1C179041009587FE /* CFRunArray.c in Sources */ = {isa = PBXBuildFile; fileRef = 5B6228BA1C179041009587FE /* CFRunArray.c */; };
		5B6228BD1C179049009587FE /* CFRunArray.h in Headers */ = {isa = PBXBuildFile; fileRef = 5B6228BC1C179049009587FE /* CFRunArray.h */; settings = {ATTRIBUTES = (Private, ); }; };
		5B6228BF1C179052009587FE /* CFAttributedString.c in Sources */ = {isa = PBXBuildFile; fileRef = 5B6228BE1C179052009587FE /* CFAttributedString.c */; };
		5B6228C11C17905B009587FE /* CFAttributedString.h in Headers */ = {isa = PBXBuildFile; fileRef = 5B6228C01C17905B009587FE /* CFAttributedString.h */; settings = {ATTRIBUTES = (Public, ); }; };
		5B6E11A71DA451E7009B48A3 /* CFLocale_Private.h in Headers */ = {isa = PBXBuildFile; fileRef = 5B6E11A61DA451E7009B48A3 /* CFLocale_Private.h */; };
		5B6E11A91DA45EB5009B48A3 /* CFDateFormatter_Private.h in Headers */ = {isa = PBXBuildFile; fileRef = 5B6E11A81DA45EB5009B48A3 /* CFDateFormatter_Private.h */; };
		5B78185B1D6CB5D2004A01F2 /* CGFloat.swift in Sources */ = {isa = PBXBuildFile; fileRef = 5B7818591D6CB5CD004A01F2 /* CGFloat.swift */; };
		5B7C8A721BEA7FCE00C5B690 /* CFBase.c in Sources */ = {isa = PBXBuildFile; fileRef = 5B5D895D1BBDABBF00234F36 /* CFBase.c */; };
		5B7C8A731BEA7FCE00C5B690 /* CFFileUtilities.c in Sources */ = {isa = PBXBuildFile; fileRef = 5B5D89851BBDB18D00234F36 /* CFFileUtilities.c */; };
		5B7C8A741BEA7FCE00C5B690 /* CFPlatform.c in Sources */ = {isa = PBXBuildFile; fileRef = 5B5D897B1BBDAE0800234F36 /* CFPlatform.c */; };
		5B7C8A751BEA7FCE00C5B690 /* CFRuntime.c in Sources */ = {isa = PBXBuildFile; fileRef = 5B5D88C31BBC981C00234F36 /* CFRuntime.c */; };
		5B7C8A761BEA7FCE00C5B690 /* CFSortFunctions.c in Sources */ = {isa = PBXBuildFile; fileRef = 5B5D897D1BBDAEE600234F36 /* CFSortFunctions.c */; };
		5B7C8A771BEA7FCE00C5B690 /* CFSystemDirectories.c in Sources */ = {isa = PBXBuildFile; fileRef = 5B5D89731BBDAD9900234F36 /* CFSystemDirectories.c */; };
		5B7C8A781BEA7FCE00C5B690 /* CFUtilities.c in Sources */ = {isa = PBXBuildFile; fileRef = 5B5D89601BBDABF400234F36 /* CFUtilities.c */; };
		5B7C8A791BEA7FCE00C5B690 /* CFUUID.c in Sources */ = {isa = PBXBuildFile; fileRef = 5B5D89541BBDAA0100234F36 /* CFUUID.c */; };
		5B7C8A7A1BEA7FCE00C5B690 /* CFArray.c in Sources */ = {isa = PBXBuildFile; fileRef = 5B5D88781BBC956C00234F36 /* CFArray.c */; };
		5B7C8A7B1BEA7FCE00C5B690 /* CFBag.c in Sources */ = {isa = PBXBuildFile; fileRef = 5B5D89161BBC9C5500234F36 /* CFBag.c */; };
		5B7C8A7C1BEA7FCE00C5B690 /* CFBasicHash.c in Sources */ = {isa = PBXBuildFile; fileRef = 5B5D89581BBDAAC600234F36 /* CFBasicHash.c */; };
		5B7C8A7D1BEA7FCE00C5B690 /* CFBinaryHeap.c in Sources */ = {isa = PBXBuildFile; fileRef = 5B5D89641BBDAC3E00234F36 /* CFBinaryHeap.c */; };
		5B7C8A7E1BEA7FCE00C5B690 /* CFBitVector.c in Sources */ = {isa = PBXBuildFile; fileRef = 5B5D89681BBDACB800234F36 /* CFBitVector.c */; };
		5B7C8A7F1BEA7FCE00C5B690 /* CFData.c in Sources */ = {isa = PBXBuildFile; fileRef = 5B5D88871BBC962500234F36 /* CFData.c */; };
		5B7C8A801BEA7FCE00C5B690 /* CFDictionary.c in Sources */ = {isa = PBXBuildFile; fileRef = 5B5D888D1BBC964D00234F36 /* CFDictionary.c */; };
		5B7C8A811BEA7FCE00C5B690 /* CFSet.c in Sources */ = {isa = PBXBuildFile; fileRef = 5B5D88C91BBC984900234F36 /* CFSet.c */; };
		5B7C8A821BEA7FCE00C5B690 /* CFStorage.c in Sources */ = {isa = PBXBuildFile; fileRef = 5B5D89701BBDAD4F00234F36 /* CFStorage.c */; };
		5B7C8A831BEA7FCE00C5B690 /* CFTree.c in Sources */ = {isa = PBXBuildFile; fileRef = 5B5D89801BBDAF0300234F36 /* CFTree.c */; };
		5B7C8A841BEA7FDB00C5B690 /* CFError.c in Sources */ = {isa = PBXBuildFile; fileRef = 5B5D88A41BBC970D00234F36 /* CFError.c */; };
		5B7C8A851BEA7FDB00C5B690 /* CFCalendar.c in Sources */ = {isa = PBXBuildFile; fileRef = 5B5D896D1BBDAD2000234F36 /* CFCalendar.c */; };
		5B7C8A861BEA7FDB00C5B690 /* CFDateFormatter.c in Sources */ = {isa = PBXBuildFile; fileRef = 5B5D890B1BBC9BEF00234F36 /* CFDateFormatter.c */; };
		5B7C8A871BEA7FDB00C5B690 /* CFLocale.c in Sources */ = {isa = PBXBuildFile; fileRef = 5B5D88AC1BBC974700234F36 /* CFLocale.c */; };
		5B7C8A881BEA7FDB00C5B690 /* CFLocaleIdentifier.c in Sources */ = {isa = PBXBuildFile; fileRef = 5B5D88AD1BBC974700234F36 /* CFLocaleIdentifier.c */; };
		5B7C8A891BEA7FDB00C5B690 /* CFNumberFormatter.c in Sources */ = {isa = PBXBuildFile; fileRef = 5B5D89121BBC9C3400234F36 /* CFNumberFormatter.c */; };
		5B7C8A8A1BEA7FDB00C5B690 /* CFLocaleKeys.c in Sources */ = {isa = PBXBuildFile; fileRef = 5B5D89A91BBDC11100234F36 /* CFLocaleKeys.c */; };
		5B7C8A8B1BEA7FE200C5B690 /* CFBigNumber.c in Sources */ = {isa = PBXBuildFile; fileRef = 5B5D891E1BBDA65F00234F36 /* CFBigNumber.c */; };
		5B7C8A8C1BEA7FE200C5B690 /* CFDate.c in Sources */ = {isa = PBXBuildFile; fileRef = 5B5D88B91BBC97D100234F36 /* CFDate.c */; };
		5B7C8A8D1BEA7FE200C5B690 /* CFNumber.c in Sources */ = {isa = PBXBuildFile; fileRef = 5B5D88D41BBC9AC500234F36 /* CFNumber.c */; };
		5B7C8A8E1BEA7FE200C5B690 /* CFTimeZone.c in Sources */ = {isa = PBXBuildFile; fileRef = 5B5D88BF1BBC980100234F36 /* CFTimeZone.c */; };
		5B7C8A8F1BEA7FEC00C5B690 /* CFBinaryPList.c in Sources */ = {isa = PBXBuildFile; fileRef = 5B5D89891BBDB1EF00234F36 /* CFBinaryPList.c */; };
		5B7C8A901BEA7FEC00C5B690 /* CFOldStylePList.c in Sources */ = {isa = PBXBuildFile; fileRef = 5B5D898F1BBDBFB100234F36 /* CFOldStylePList.c */; };
		5B7C8A911BEA7FEC00C5B690 /* CFPropertyList.c in Sources */ = {isa = PBXBuildFile; fileRef = 5B5D88FB1BBC9B9500234F36 /* CFPropertyList.c */; };
		5B7C8A921BEA7FEC00C5B690 /* CFXMLInputStream.c in Sources */ = {isa = PBXBuildFile; fileRef = 5B5D89961BBDBFDA00234F36 /* CFXMLInputStream.c */; };
		5B7C8A931BEA7FEC00C5B690 /* CFXMLNode.c in Sources */ = {isa = PBXBuildFile; fileRef = 5B5D899A1BBDBFEA00234F36 /* CFXMLNode.c */; };
		5B7C8A941BEA7FEC00C5B690 /* CFXMLParser.c in Sources */ = {isa = PBXBuildFile; fileRef = 5B5D89931BBDBFCE00234F36 /* CFXMLParser.c */; };
		5B7C8A951BEA7FEC00C5B690 /* CFXMLTree.c in Sources */ = {isa = PBXBuildFile; fileRef = 5B5D899B1BBDBFEA00234F36 /* CFXMLTree.c */; };
		5B7C8A961BEA7FF900C5B690 /* CFBundle_Binary.c in Sources */ = {isa = PBXBuildFile; fileRef = 5B5D88EE1BBC9B5C00234F36 /* CFBundle_Binary.c */; };
		5B7C8A971BEA7FF900C5B690 /* CFBundle_Grok.c in Sources */ = {isa = PBXBuildFile; fileRef = 5B5D88ED1BBC9B5C00234F36 /* CFBundle_Grok.c */; };
		5B7C8A981BEA7FF900C5B690 /* CFBundle_InfoPlist.c in Sources */ = {isa = PBXBuildFile; fileRef = 5B5D88EB1BBC9B5C00234F36 /* CFBundle_InfoPlist.c */; };
		5B7C8A991BEA7FF900C5B690 /* CFBundle_Locale.c in Sources */ = {isa = PBXBuildFile; fileRef = 5B5D896B1BBDACE400234F36 /* CFBundle_Locale.c */; };
		5B7C8A9A1BEA7FF900C5B690 /* CFBundle_Resources.c in Sources */ = {isa = PBXBuildFile; fileRef = 5B5D88EA1BBC9B5C00234F36 /* CFBundle_Resources.c */; };
		5B7C8A9B1BEA7FF900C5B690 /* CFBundle_Strings.c in Sources */ = {isa = PBXBuildFile; fileRef = 5B5D88EC1BBC9B5C00234F36 /* CFBundle_Strings.c */; };
		5B7C8A9C1BEA7FF900C5B690 /* CFBundle.c in Sources */ = {isa = PBXBuildFile; fileRef = 5B5D88E91BBC9B5C00234F36 /* CFBundle.c */; };
		5B7C8A9D1BEA7FF900C5B690 /* CFPlugIn_Factory.c in Sources */ = {isa = PBXBuildFile; fileRef = 5B5D894A1BBDA9EE00234F36 /* CFPlugIn_Factory.c */; };
		5B7C8A9E1BEA7FF900C5B690 /* CFPlugIn_Instance.c in Sources */ = {isa = PBXBuildFile; fileRef = 5B5D894B1BBDA9EE00234F36 /* CFPlugIn_Instance.c */; };
		5B7C8A9F1BEA7FF900C5B690 /* CFPlugIn_PlugIn.c in Sources */ = {isa = PBXBuildFile; fileRef = 5B5D89491BBDA9EE00234F36 /* CFPlugIn_PlugIn.c */; };
		5B7C8AA01BEA7FF900C5B690 /* CFPlugIn.c in Sources */ = {isa = PBXBuildFile; fileRef = 5B5D89481BBDA9EE00234F36 /* CFPlugIn.c */; };
		5B7C8AA11BEA800400C5B690 /* CFApplicationPreferences.c in Sources */ = {isa = PBXBuildFile; fileRef = 5B5D886A1BBC948300234F36 /* CFApplicationPreferences.c */; };
		5B7C8AA21BEA800400C5B690 /* CFPreferences.c in Sources */ = {isa = PBXBuildFile; fileRef = 5B5D898B1BBDBF6500234F36 /* CFPreferences.c */; };
		5B7C8AAA1BEA800D00C5B690 /* CFBurstTrie.c in Sources */ = {isa = PBXBuildFile; fileRef = 5B5D89351BBDA76300234F36 /* CFBurstTrie.c */; };
		5B7C8AAB1BEA800D00C5B690 /* CFCharacterSet.c in Sources */ = {isa = PBXBuildFile; fileRef = 5B5D88921BBC969400234F36 /* CFCharacterSet.c */; };
		5B7C8AAC1BEA800D00C5B690 /* CFString.c in Sources */ = {isa = PBXBuildFile; fileRef = 5B5D887D1BBC960100234F36 /* CFString.c */; };
		5B7C8AAD1BEA800D00C5B690 /* CFStringEncodings.c in Sources */ = {isa = PBXBuildFile; fileRef = 5B5D887F1BBC960100234F36 /* CFStringEncodings.c */; };
		5B7C8AAE1BEA800D00C5B690 /* CFStringScanner.c in Sources */ = {isa = PBXBuildFile; fileRef = 5B5D89A71BBDC09700234F36 /* CFStringScanner.c */; };
		5B7C8AAF1BEA800D00C5B690 /* CFStringUtilities.c in Sources */ = {isa = PBXBuildFile; fileRef = 5B5D88801BBC960100234F36 /* CFStringUtilities.c */; };
		5B7C8AB01BEA801700C5B690 /* CFBuiltinConverters.c in Sources */ = {isa = PBXBuildFile; fileRef = 5B5D898D1BBDBF8C00234F36 /* CFBuiltinConverters.c */; };
		5B7C8AB11BEA801700C5B690 /* CFICUConverters.c in Sources */ = {isa = PBXBuildFile; fileRef = 5B5D899F1BBDC01E00234F36 /* CFICUConverters.c */; };
		5B7C8AB21BEA801700C5B690 /* CFPlatformConverters.c in Sources */ = {isa = PBXBuildFile; fileRef = 5B5D89A31BBDC04100234F36 /* CFPlatformConverters.c */; };
		5B7C8AB31BEA801700C5B690 /* CFStringEncodingConverter.c in Sources */ = {isa = PBXBuildFile; fileRef = 5B5D89261BBDA6DD00234F36 /* CFStringEncodingConverter.c */; };
		5B7C8AB41BEA801700C5B690 /* CFStringEncodingDatabase.c in Sources */ = {isa = PBXBuildFile; fileRef = 5B5D89A51BBDC06800234F36 /* CFStringEncodingDatabase.c */; };
		5B7C8AB51BEA801700C5B690 /* CFUniChar.c in Sources */ = {isa = PBXBuildFile; fileRef = 5B5D892C1BBDA71100234F36 /* CFUniChar.c */; };
		5B7C8AB61BEA801700C5B690 /* CFUnicodeDecomposition.c in Sources */ = {isa = PBXBuildFile; fileRef = 5B5D893E1BBDA9A400234F36 /* CFUnicodeDecomposition.c */; };
		5B7C8AB71BEA801700C5B690 /* CFUnicodePrecomposition.c in Sources */ = {isa = PBXBuildFile; fileRef = 5B5D89401BBDA9A400234F36 /* CFUnicodePrecomposition.c */; };
		5B7C8AB81BEA802100C5B690 /* CFURLComponents_URIParser.c in Sources */ = {isa = PBXBuildFile; fileRef = EA313DFD1BE7F2E90060A403 /* CFURLComponents_URIParser.c */; };
		5B7C8AB91BEA802100C5B690 /* CFURLComponents.c in Sources */ = {isa = PBXBuildFile; fileRef = EA313DFE1BE7F2E90060A403 /* CFURLComponents.c */; };
		5B7C8ABA1BEA802100C5B690 /* CFURL.c in Sources */ = {isa = PBXBuildFile; fileRef = 5B5D88981BBC96C300234F36 /* CFURL.c */; };
		5B7C8ABB1BEA802100C5B690 /* CFURLAccess.c in Sources */ = {isa = PBXBuildFile; fileRef = 5B5D889E1BBC96D400234F36 /* CFURLAccess.c */; };
		5B7C8ABC1BEA805C00C5B690 /* CFAvailability.h in Headers */ = {isa = PBXBuildFile; fileRef = 5B5D88741BBC954000234F36 /* CFAvailability.h */; settings = {ATTRIBUTES = (Public, ); }; };
		5B7C8ABD1BEA806100C5B690 /* CFBase.h in Headers */ = {isa = PBXBuildFile; fileRef = 5B5D88721BBC952A00234F36 /* CFBase.h */; settings = {ATTRIBUTES = (Public, ); }; };
		5B7C8ABE1BEA807A00C5B690 /* CFByteOrder.h in Headers */ = {isa = PBXBuildFile; fileRef = 5B5D89191BBDA4EE00234F36 /* CFByteOrder.h */; settings = {ATTRIBUTES = (Public, ); }; };
		5B7C8ABF1BEA807A00C5B690 /* CFUtilities.h in Headers */ = {isa = PBXBuildFile; fileRef = 5B5D895F1BBDABF400234F36 /* CFUtilities.h */; settings = {ATTRIBUTES = (Public, ); }; };
		5B7C8AC01BEA807A00C5B690 /* CFUUID.h in Headers */ = {isa = PBXBuildFile; fileRef = 5B5D89531BBDAA0100234F36 /* CFUUID.h */; settings = {ATTRIBUTES = (Public, ); }; };
		5B7C8AC21BEA80FC00C5B690 /* CFArray.h in Headers */ = {isa = PBXBuildFile; fileRef = 5B5D88771BBC956C00234F36 /* CFArray.h */; settings = {ATTRIBUTES = (Public, ); }; };
		5B7C8AC31BEA80FC00C5B690 /* CFBag.h in Headers */ = {isa = PBXBuildFile; fileRef = 5B5D89151BBC9C5500234F36 /* CFBag.h */; settings = {ATTRIBUTES = (Public, ); }; };
		5B7C8AC41BEA80FC00C5B690 /* CFBinaryHeap.h in Headers */ = {isa = PBXBuildFile; fileRef = 5B5D89631BBDAC3E00234F36 /* CFBinaryHeap.h */; settings = {ATTRIBUTES = (Public, ); }; };
		5B7C8AC51BEA80FC00C5B690 /* CFBitVector.h in Headers */ = {isa = PBXBuildFile; fileRef = 5B5D89671BBDACB800234F36 /* CFBitVector.h */; settings = {ATTRIBUTES = (Public, ); }; };
		5B7C8AC61BEA80FC00C5B690 /* CFData.h in Headers */ = {isa = PBXBuildFile; fileRef = 5B5D88861BBC962500234F36 /* CFData.h */; settings = {ATTRIBUTES = (Public, ); }; };
		5B7C8AC71BEA80FC00C5B690 /* CFDictionary.h in Headers */ = {isa = PBXBuildFile; fileRef = 5B5D888C1BBC964D00234F36 /* CFDictionary.h */; settings = {ATTRIBUTES = (Public, ); }; };
		5B7C8AC81BEA80FC00C5B690 /* CFSet.h in Headers */ = {isa = PBXBuildFile; fileRef = 5B5D88C81BBC984900234F36 /* CFSet.h */; settings = {ATTRIBUTES = (Public, ); }; };
		5B7C8AC91BEA80FC00C5B690 /* CFTree.h in Headers */ = {isa = PBXBuildFile; fileRef = 5B5D897F1BBDAF0300234F36 /* CFTree.h */; settings = {ATTRIBUTES = (Public, ); }; };
		5B7C8ACA1BEA80FC00C5B690 /* CFError.h in Headers */ = {isa = PBXBuildFile; fileRef = 5B5D88A51BBC970D00234F36 /* CFError.h */; settings = {ATTRIBUTES = (Public, ); }; };
		5B7C8ACB1BEA80FC00C5B690 /* CFCalendar.h in Headers */ = {isa = PBXBuildFile; fileRef = 5B5D891B1BBDA50800234F36 /* CFCalendar.h */; settings = {ATTRIBUTES = (Public, ); }; };
		5B7C8ACC1BEA80FC00C5B690 /* CFDateFormatter.h in Headers */ = {isa = PBXBuildFile; fileRef = 5B5D89091BBC9BEF00234F36 /* CFDateFormatter.h */; settings = {ATTRIBUTES = (Public, ); }; };
		5B7C8ACD1BEA80FC00C5B690 /* CFLocale.h in Headers */ = {isa = PBXBuildFile; fileRef = 5B5D88AB1BBC974700234F36 /* CFLocale.h */; settings = {ATTRIBUTES = (Public, ); }; };
		5B7C8ACE1BEA80FC00C5B690 /* CFNumberFormatter.h in Headers */ = {isa = PBXBuildFile; fileRef = 5B5D89111BBC9C3400234F36 /* CFNumberFormatter.h */; settings = {ATTRIBUTES = (Public, ); }; };
		5B7C8ACF1BEA80FC00C5B690 /* CFDate.h in Headers */ = {isa = PBXBuildFile; fileRef = 5B5D88B81BBC97D100234F36 /* CFDate.h */; settings = {ATTRIBUTES = (Public, ); }; };
		5B7C8AD01BEA80FC00C5B690 /* CFNumber.h in Headers */ = {isa = PBXBuildFile; fileRef = 5B5D88D31BBC9AC500234F36 /* CFNumber.h */; settings = {ATTRIBUTES = (Public, ); }; };
		5B7C8AD11BEA80FC00C5B690 /* CFTimeZone.h in Headers */ = {isa = PBXBuildFile; fileRef = 5B5D88BE1BBC980100234F36 /* CFTimeZone.h */; settings = {ATTRIBUTES = (Public, ); }; };
		5B7C8AD21BEA80FC00C5B690 /* CFPropertyList.h in Headers */ = {isa = PBXBuildFile; fileRef = 5B5D88FA1BBC9B9500234F36 /* CFPropertyList.h */; settings = {ATTRIBUTES = (Public, ); }; };
		5B7C8AD31BEA80FC00C5B690 /* CFXMLNode.h in Headers */ = {isa = PBXBuildFile; fileRef = 5B5D89991BBDBFEA00234F36 /* CFXMLNode.h */; settings = {ATTRIBUTES = (Public, ); }; };
		5B7C8AD41BEA80FC00C5B690 /* CFXMLParser.h in Headers */ = {isa = PBXBuildFile; fileRef = 5B5D89911BBDBFC500234F36 /* CFXMLParser.h */; settings = {ATTRIBUTES = (Public, ); }; };
		5B7C8AD51BEA80FC00C5B690 /* CFBundle.h in Headers */ = {isa = PBXBuildFile; fileRef = 5B5D88E51BBC9B5C00234F36 /* CFBundle.h */; settings = {ATTRIBUTES = (Public, ); }; };
		5B7C8AD61BEA80FC00C5B690 /* CFPlugIn.h in Headers */ = {isa = PBXBuildFile; fileRef = 5B5D89451BBDA9EE00234F36 /* CFPlugIn.h */; settings = {ATTRIBUTES = (Public, ); }; };
		5B7C8AD71BEA80FC00C5B690 /* CFPlugInCOM.h in Headers */ = {isa = PBXBuildFile; fileRef = 5B5D89461BBDA9EE00234F36 /* CFPlugInCOM.h */; settings = {ATTRIBUTES = (Public, ); }; };
		5B7C8AD81BEA80FC00C5B690 /* CFPreferences.h in Headers */ = {isa = PBXBuildFile; fileRef = 5B5D886C1BBC94C400234F36 /* CFPreferences.h */; settings = {ATTRIBUTES = (Public, ); }; };
		5B7C8AD91BEA80FC00C5B690 /* CFMachPort.h in Headers */ = {isa = PBXBuildFile; fileRef = 5B5D88CF1BBC9AAC00234F36 /* CFMachPort.h */; settings = {ATTRIBUTES = (Public, ); }; };
		5B7C8ADA1BEA80FC00C5B690 /* CFMessagePort.h in Headers */ = {isa = PBXBuildFile; fileRef = 5B5D88DB1BBC9AEC00234F36 /* CFMessagePort.h */; settings = {ATTRIBUTES = (Public, ); }; };
		5B7C8ADB1BEA80FC00C5B690 /* CFRunLoop.h in Headers */ = {isa = PBXBuildFile; fileRef = 5B5D88D71BBC9AD800234F36 /* CFRunLoop.h */; settings = {ATTRIBUTES = (Public, ); }; };
		5B7C8ADC1BEA80FC00C5B690 /* CFSocket.h in Headers */ = {isa = PBXBuildFile; fileRef = 5B5D88DF1BBC9B0300234F36 /* CFSocket.h */; settings = {ATTRIBUTES = (Public, ); }; };
		5B7C8ADD1BEA80FC00C5B690 /* CFStream.h in Headers */ = {isa = PBXBuildFile; fileRef = 5B5D88FF1BBC9BC300234F36 /* CFStream.h */; settings = {ATTRIBUTES = (Public, ); }; };
		5B7C8ADE1BEA80FC00C5B690 /* CFCharacterSet.h in Headers */ = {isa = PBXBuildFile; fileRef = 5B5D88901BBC969400234F36 /* CFCharacterSet.h */; settings = {ATTRIBUTES = (Public, ); }; };
		5B7C8ADF1BEA80FC00C5B690 /* CFString.h in Headers */ = {isa = PBXBuildFile; fileRef = 5B5D887C1BBC960100234F36 /* CFString.h */; settings = {ATTRIBUTES = (Public, ); }; };
		5B7C8AE01BEA80FC00C5B690 /* CFStringEncodingExt.h in Headers */ = {isa = PBXBuildFile; fileRef = 5B5D890F1BBC9C1B00234F36 /* CFStringEncodingExt.h */; settings = {ATTRIBUTES = (Public, ); }; };
		5B7C8AE11BEA80FC00C5B690 /* CFURL.h in Headers */ = {isa = PBXBuildFile; fileRef = 5B5D88971BBC96C300234F36 /* CFURL.h */; settings = {ATTRIBUTES = (Public, ); }; };
		5B7C8AE21BEA80FC00C5B690 /* CFURLAccess.h in Headers */ = {isa = PBXBuildFile; fileRef = 5B5D889D1BBC96D400234F36 /* CFURLAccess.h */; settings = {ATTRIBUTES = (Public, ); }; };
		5B7C8AE31BEA81AC00C5B690 /* CFLogUtilities.h in Headers */ = {isa = PBXBuildFile; fileRef = 5B5D88BC1BBC97E400234F36 /* CFLogUtilities.h */; settings = {ATTRIBUTES = (Private, ); }; };
		5B7C8AE41BEA81AC00C5B690 /* CFPriv.h in Headers */ = {isa = PBXBuildFile; fileRef = 5B5D88CC1BBC986300234F36 /* CFPriv.h */; settings = {ATTRIBUTES = (Private, ); }; };
		5B7C8AE51BEA81AC00C5B690 /* ForFoundationOnly.h in Headers */ = {isa = PBXBuildFile; fileRef = 5B5D88C61BBC983600234F36 /* ForFoundationOnly.h */; settings = {ATTRIBUTES = (Private, ); }; };
		5B7C8AE61BEA81AC00C5B690 /* ForSwiftFoundationOnly.h in Headers */ = {isa = PBXBuildFile; fileRef = 5BF7AEC21BCD568D008F214A /* ForSwiftFoundationOnly.h */; settings = {ATTRIBUTES = (Private, ); }; };
		5B7C8AE71BEA81AC00C5B690 /* CFBasicHash.h in Headers */ = {isa = PBXBuildFile; fileRef = 5B5D89571BBDAAC600234F36 /* CFBasicHash.h */; settings = {ATTRIBUTES = (Private, ); }; };
		5B7C8AE81BEA81AC00C5B690 /* CFStorage.h in Headers */ = {isa = PBXBuildFile; fileRef = 5B5D896F1BBDAD4F00234F36 /* CFStorage.h */; settings = {ATTRIBUTES = (Private, ); }; };
		5B7C8AE91BEA81AC00C5B690 /* CFLocaleInternal.h in Headers */ = {isa = PBXBuildFile; fileRef = 5B5D88AE1BBC974700234F36 /* CFLocaleInternal.h */; settings = {ATTRIBUTES = (Private, ); }; };
		5B7C8AEA1BEA81AC00C5B690 /* CFICULogging.h in Headers */ = {isa = PBXBuildFile; fileRef = 5BDC3F191BCC440100ED97BB /* CFICULogging.h */; settings = {ATTRIBUTES = (Private, ); }; };
		5B7C8AEB1BEA81AC00C5B690 /* CFBigNumber.h in Headers */ = {isa = PBXBuildFile; fileRef = 5B5D891D1BBDA65F00234F36 /* CFBigNumber.h */; settings = {ATTRIBUTES = (Private, ); }; };
		5B7C8AEC1BEA81AC00C5B690 /* CFXMLInputStream.h in Headers */ = {isa = PBXBuildFile; fileRef = 5B5D89951BBDBFDA00234F36 /* CFXMLInputStream.h */; settings = {ATTRIBUTES = (Private, ); }; };
		5B7C8AED1BEA81AC00C5B690 /* CFBundle_BinaryTypes.h in Headers */ = {isa = PBXBuildFile; fileRef = 5B5D88E71BBC9B5C00234F36 /* CFBundle_BinaryTypes.h */; settings = {ATTRIBUTES = (Private, ); }; };
		5B7C8AEE1BEA81AC00C5B690 /* CFBundle_Internal.h in Headers */ = {isa = PBXBuildFile; fileRef = 5B5D88E81BBC9B5C00234F36 /* CFBundle_Internal.h */; settings = {ATTRIBUTES = (Private, ); }; };
		5B7C8AEF1BEA81AC00C5B690 /* CFBundlePriv.h in Headers */ = {isa = PBXBuildFile; fileRef = 5B5D88E61BBC9B5C00234F36 /* CFBundlePriv.h */; settings = {ATTRIBUTES = (Private, ); }; };
		5B7C8AF01BEA81AC00C5B690 /* CFPlugIn_Factory.h in Headers */ = {isa = PBXBuildFile; fileRef = 5B5D89471BBDA9EE00234F36 /* CFPlugIn_Factory.h */; settings = {ATTRIBUTES = (Private, ); }; };
		5B7C8AF11BEA81AC00C5B690 /* CFStreamAbstract.h in Headers */ = {isa = PBXBuildFile; fileRef = 5B5D89021BBC9BC300234F36 /* CFStreamAbstract.h */; settings = {ATTRIBUTES = (Private, ); }; };
		5B7C8AF21BEA81AC00C5B690 /* CFStreamInternal.h in Headers */ = {isa = PBXBuildFile; fileRef = 5B5D89011BBC9BC300234F36 /* CFStreamInternal.h */; settings = {ATTRIBUTES = (Private, ); }; };
		5B7C8AF31BEA81AC00C5B690 /* CFStreamPriv.h in Headers */ = {isa = PBXBuildFile; fileRef = 5B5D89001BBC9BC300234F36 /* CFStreamPriv.h */; settings = {ATTRIBUTES = (Private, ); }; };
		5B7C8AF41BEA81AC00C5B690 /* CFCharacterSetPriv.h in Headers */ = {isa = PBXBuildFile; fileRef = 5B5D88911BBC969400234F36 /* CFCharacterSetPriv.h */; settings = {ATTRIBUTES = (Private, ); }; };
		5B7C8AF51BEA81AC00C5B690 /* CFStringDefaultEncoding.h in Headers */ = {isa = PBXBuildFile; fileRef = 5B5D887E1BBC960100234F36 /* CFStringDefaultEncoding.h */; settings = {ATTRIBUTES = (Private, ); }; };
		5B7C8AF61BEA81AC00C5B690 /* CFStringEncodingConverter.h in Headers */ = {isa = PBXBuildFile; fileRef = 5B5D89241BBDA6DD00234F36 /* CFStringEncodingConverter.h */; settings = {ATTRIBUTES = (Private, ); }; };
		5B7C8AF71BEA81AC00C5B690 /* CFStringEncodingConverterExt.h in Headers */ = {isa = PBXBuildFile; fileRef = 5B5D89221BBDA6C000234F36 /* CFStringEncodingConverterExt.h */; settings = {ATTRIBUTES = (Private, ); }; };
		5B7C8AF81BEA81AC00C5B690 /* CFStringEncodingConverterPriv.h in Headers */ = {isa = PBXBuildFile; fileRef = 5B5D89251BBDA6DD00234F36 /* CFStringEncodingConverterPriv.h */; settings = {ATTRIBUTES = (Private, ); }; };
		5B7C8AF91BEA81AC00C5B690 /* CFStringEncodingDatabase.h in Headers */ = {isa = PBXBuildFile; fileRef = 5B5D89301BBDA73600234F36 /* CFStringEncodingDatabase.h */; settings = {ATTRIBUTES = (Private, ); }; };
		5B7C8AFA1BEA81AC00C5B690 /* CFUniChar.h in Headers */ = {isa = PBXBuildFile; fileRef = 5B5D892A1BBDA71100234F36 /* CFUniChar.h */; settings = {ATTRIBUTES = (Private, ); }; };
		5B7C8AFB1BEA81AC00C5B690 /* CFUniCharPriv.h in Headers */ = {isa = PBXBuildFile; fileRef = 5B5D892B1BBDA71100234F36 /* CFUniCharPriv.h */; settings = {ATTRIBUTES = (Private, ); }; };
		5B7C8AFC1BEA81AC00C5B690 /* CFUnicodeDecomposition.h in Headers */ = {isa = PBXBuildFile; fileRef = 5B5D893D1BBDA9A400234F36 /* CFUnicodeDecomposition.h */; settings = {ATTRIBUTES = (Private, ); }; };
		5B7C8AFD1BEA81AC00C5B690 /* CFUnicodePrecomposition.h in Headers */ = {isa = PBXBuildFile; fileRef = 5B5D893F1BBDA9A400234F36 /* CFUnicodePrecomposition.h */; settings = {ATTRIBUTES = (Private, ); }; };
		5B7C8AFE1BEA81AC00C5B690 /* CFURLComponents.h in Headers */ = {isa = PBXBuildFile; fileRef = EA313DFF1BE7F2E90060A403 /* CFURLComponents.h */; settings = {ATTRIBUTES = (Private, ); }; };
		5B7C8AFF1BEA81AC00C5B690 /* CFURLPriv.h in Headers */ = {isa = PBXBuildFile; fileRef = 5B5D889F1BBC96D400234F36 /* CFURLPriv.h */; settings = {ATTRIBUTES = (Private, ); }; };
		5B7C8B001BEA82ED00C5B690 /* CFRuntime.h in Headers */ = {isa = PBXBuildFile; fileRef = 5B5D88C21BBC981C00234F36 /* CFRuntime.h */; settings = {ATTRIBUTES = (Private, ); }; };
		5B7C8B011BEA82F800C5B690 /* CFError_Private.h in Headers */ = {isa = PBXBuildFile; fileRef = 5B5D88A61BBC970D00234F36 /* CFError_Private.h */; settings = {ATTRIBUTES = (Private, ); }; };
		5B7C8B021BEA830200C5B690 /* CFBurstTrie.h in Headers */ = {isa = PBXBuildFile; fileRef = 5B5D89341BBDA76300234F36 /* CFBurstTrie.h */; settings = {ATTRIBUTES = (Private, ); }; };
		5B7C8B031BEA86A900C5B690 /* libCoreFoundation.a in Frameworks */ = {isa = PBXBuildFile; fileRef = 5B7C8A6E1BEA7F8F00C5B690 /* libCoreFoundation.a */; };
		5B8BA1621D0B773A00938C27 /* IndexSet.swift in Sources */ = {isa = PBXBuildFile; fileRef = 5B8BA1611D0B773A00938C27 /* IndexSet.swift */; };
		5B94E8821C430DE70055C035 /* NSStringAPI.swift in Sources */ = {isa = PBXBuildFile; fileRef = 5B94E8811C430DE70055C035 /* NSStringAPI.swift */; };
		5BA0106E1DF212B300E56898 /* NSPlatform.swift in Sources */ = {isa = PBXBuildFile; fileRef = 5BA0106D1DF212B300E56898 /* NSPlatform.swift */; };
		5BA9BEA41CF380E8009DBD6C /* URLRequest.swift in Sources */ = {isa = PBXBuildFile; fileRef = 5BA9BEA31CF380E8009DBD6C /* URLRequest.swift */; };
		5BA9BEA61CF3D747009DBD6C /* Data.swift in Sources */ = {isa = PBXBuildFile; fileRef = 5BA9BEA51CF3D747009DBD6C /* Data.swift */; };
		5BA9BEA81CF3E7E7009DBD6C /* CharacterSet.swift in Sources */ = {isa = PBXBuildFile; fileRef = 5BA9BEA71CF3E7E7009DBD6C /* CharacterSet.swift */; };
		5BA9BEBD1CF4F3B8009DBD6C /* Notification.swift in Sources */ = {isa = PBXBuildFile; fileRef = 5BA9BEBC1CF4F3B8009DBD6C /* Notification.swift */; };
		5BB5256C1BEC057200E63BE3 /* module.modulemap in Headers */ = {isa = PBXBuildFile; fileRef = 5BDC3F721BCC60EF00ED97BB /* module.modulemap */; settings = {ATTRIBUTES = (Public, ); }; };
		5BC2C00F1C07833200CC214E /* CFStringTransform.c in Sources */ = {isa = PBXBuildFile; fileRef = 5BC2C00D1C07832E00CC214E /* CFStringTransform.c */; };
		5BC46D541D05D6D900005853 /* DateInterval.swift in Sources */ = {isa = PBXBuildFile; fileRef = 5BC46D531D05D6D900005853 /* DateInterval.swift */; };
		5BCCA8D91CE6697F0059B963 /* URLComponents.swift in Sources */ = {isa = PBXBuildFile; fileRef = 5BCCA8D81CE6697F0059B963 /* URLComponents.swift */; };
		5BCD03821D3EE35C00E3FF9B /* TimeZone.swift in Sources */ = {isa = PBXBuildFile; fileRef = 5BCD03811D3EE35C00E3FF9B /* TimeZone.swift */; };
		5BD31D201D5CE8C400563814 /* Bridging.swift in Sources */ = {isa = PBXBuildFile; fileRef = 5BD31D1F1D5CE8C400563814 /* Bridging.swift */; };
		5BD31D221D5CEBA800563814 /* String.swift in Sources */ = {isa = PBXBuildFile; fileRef = 5BD31D211D5CEBA800563814 /* String.swift */; };
		5BD31D241D5CECC400563814 /* Array.swift in Sources */ = {isa = PBXBuildFile; fileRef = 5BD31D231D5CECC400563814 /* Array.swift */; };
		5BD31D3F1D5D19D600563814 /* Dictionary.swift in Sources */ = {isa = PBXBuildFile; fileRef = 5BD31D3E1D5D19D600563814 /* Dictionary.swift */; };
		5BD31D411D5D1BC300563814 /* Set.swift in Sources */ = {isa = PBXBuildFile; fileRef = 5BD31D401D5D1BC300563814 /* Set.swift */; };
		5BD70FB21D3D4CDC003B9BF8 /* Locale.swift in Sources */ = {isa = PBXBuildFile; fileRef = 5BD70FB11D3D4CDC003B9BF8 /* Locale.swift */; };
		5BD70FB41D3D4F8B003B9BF8 /* Calendar.swift in Sources */ = {isa = PBXBuildFile; fileRef = 5BD70FB31D3D4F8B003B9BF8 /* Calendar.swift */; };
		5BDC3FCA1BCF176100ED97BB /* NSCFArray.swift in Sources */ = {isa = PBXBuildFile; fileRef = 5BDC3FC91BCF176100ED97BB /* NSCFArray.swift */; };
		5BDC3FCC1BCF177E00ED97BB /* NSCFString.swift in Sources */ = {isa = PBXBuildFile; fileRef = 5BDC3FCB1BCF177E00ED97BB /* NSCFString.swift */; };
		5BDC3FCE1BCF17D300ED97BB /* NSCFDictionary.swift in Sources */ = {isa = PBXBuildFile; fileRef = 5BDC3FCD1BCF17D300ED97BB /* NSCFDictionary.swift */; };
		5BDC3FD01BCF17E600ED97BB /* NSCFSet.swift in Sources */ = {isa = PBXBuildFile; fileRef = 5BDC3FCF1BCF17E600ED97BB /* NSCFSet.swift */; };
		5BDC406C1BD6D89300ED97BB /* SwiftFoundation.framework in Frameworks */ = {isa = PBXBuildFile; fileRef = 5B5D885D1BBC938800234F36 /* SwiftFoundation.framework */; };
		5BDC406E1BD6D8C400ED97BB /* SwiftFoundation.framework in CopyFiles */ = {isa = PBXBuildFile; fileRef = 5B5D885D1BBC938800234F36 /* SwiftFoundation.framework */; settings = {ATTRIBUTES = (CodeSignOnCopy, RemoveHeadersOnCopy, ); }; };
		5BDF62901C1A550800A89075 /* CFRegularExpression.c in Sources */ = {isa = PBXBuildFile; fileRef = 5BDF628E1C1A550800A89075 /* CFRegularExpression.c */; };
		5BDF62911C1A550800A89075 /* CFRegularExpression.h in Headers */ = {isa = PBXBuildFile; fileRef = 5BDF628F1C1A550800A89075 /* CFRegularExpression.h */; settings = {ATTRIBUTES = (Private, ); }; };
		5BECBA361D1CACC500B39B1F /* NSMeasurementFormatter.swift in Sources */ = {isa = PBXBuildFile; fileRef = 5B628EDE1D1C995C00CA9570 /* NSMeasurementFormatter.swift */; };
		5BECBA381D1CAD7000B39B1F /* Measurement.swift in Sources */ = {isa = PBXBuildFile; fileRef = 5BECBA371D1CAD7000B39B1F /* Measurement.swift */; };
		5BECBA3A1D1CAE9A00B39B1F /* NSMeasurement.swift in Sources */ = {isa = PBXBuildFile; fileRef = 5BECBA391D1CAE9A00B39B1F /* NSMeasurement.swift */; };
		5BECBA3C1D1CAF8800B39B1F /* Unit.swift in Sources */ = {isa = PBXBuildFile; fileRef = 5BECBA3B1D1CAF8800B39B1F /* Unit.swift */; };
		5BF7AE831BCD50CD008F214A /* NSArray.swift in Sources */ = {isa = PBXBuildFile; fileRef = 5BDC3F2E1BCC5DCB00ED97BB /* NSArray.swift */; };
		5BF7AEA41BCD51F9008F214A /* NSBundle.swift in Sources */ = {isa = PBXBuildFile; fileRef = 5BDC3F2F1BCC5DCB00ED97BB /* NSBundle.swift */; };
		5BF7AEA51BCD51F9008F214A /* NSCalendar.swift in Sources */ = {isa = PBXBuildFile; fileRef = 5BDC3F301BCC5DCB00ED97BB /* NSCalendar.swift */; };
		5BF7AEA61BCD51F9008F214A /* NSCharacterSet.swift in Sources */ = {isa = PBXBuildFile; fileRef = 5BDC3F311BCC5DCB00ED97BB /* NSCharacterSet.swift */; };
		5BF7AEA71BCD51F9008F214A /* NSCoder.swift in Sources */ = {isa = PBXBuildFile; fileRef = 5BDC3F321BCC5DCB00ED97BB /* NSCoder.swift */; };
		5BF7AEA81BCD51F9008F214A /* NSData.swift in Sources */ = {isa = PBXBuildFile; fileRef = 5BDC3F331BCC5DCB00ED97BB /* NSData.swift */; };
		5BF7AEA91BCD51F9008F214A /* NSDate.swift in Sources */ = {isa = PBXBuildFile; fileRef = 5BDC3F341BCC5DCB00ED97BB /* NSDate.swift */; };
		5BF7AEAA1BCD51F9008F214A /* NSDateFormatter.swift in Sources */ = {isa = PBXBuildFile; fileRef = 5BDC3F351BCC5DCB00ED97BB /* NSDateFormatter.swift */; };
		5BF7AEAB1BCD51F9008F214A /* NSDictionary.swift in Sources */ = {isa = PBXBuildFile; fileRef = 5BDC3F361BCC5DCB00ED97BB /* NSDictionary.swift */; };
		5BF7AEAC1BCD51F9008F214A /* NSEnumerator.swift in Sources */ = {isa = PBXBuildFile; fileRef = 5BDC3F371BCC5DCB00ED97BB /* NSEnumerator.swift */; };
		5BF7AEAD1BCD51F9008F214A /* NSError.swift in Sources */ = {isa = PBXBuildFile; fileRef = 5BDC3F381BCC5DCB00ED97BB /* NSError.swift */; };
		5BF7AEAE1BCD51F9008F214A /* NSFormatter.swift in Sources */ = {isa = PBXBuildFile; fileRef = 5BDC3F391BCC5DCB00ED97BB /* NSFormatter.swift */; };
		5BF7AEAF1BCD51F9008F214A /* NSHost.swift in Sources */ = {isa = PBXBuildFile; fileRef = 5BDC3F3A1BCC5DCB00ED97BB /* NSHost.swift */; };
		5BF7AEB01BCD51F9008F214A /* NSLocale.swift in Sources */ = {isa = PBXBuildFile; fileRef = 5BDC3F3B1BCC5DCB00ED97BB /* NSLocale.swift */; };
		5BF7AEB11BCD51F9008F214A /* NSLock.swift in Sources */ = {isa = PBXBuildFile; fileRef = 5BDC3F3C1BCC5DCB00ED97BB /* NSLock.swift */; };
		5BF7AEB21BCD51F9008F214A /* NSNumber.swift in Sources */ = {isa = PBXBuildFile; fileRef = 5BDC3F3D1BCC5DCB00ED97BB /* NSNumber.swift */; };
		5BF7AEB31BCD51F9008F214A /* NSObjCRuntime.swift in Sources */ = {isa = PBXBuildFile; fileRef = 5BDC3F3E1BCC5DCB00ED97BB /* NSObjCRuntime.swift */; };
		5BF7AEB41BCD51F9008F214A /* NSObject.swift in Sources */ = {isa = PBXBuildFile; fileRef = 5BDC3F3F1BCC5DCB00ED97BB /* NSObject.swift */; };
		5BF7AEB51BCD51F9008F214A /* NSPathUtilities.swift in Sources */ = {isa = PBXBuildFile; fileRef = 5BDC3F401BCC5DCB00ED97BB /* NSPathUtilities.swift */; };
		5BF7AEB61BCD51F9008F214A /* NSProcessInfo.swift in Sources */ = {isa = PBXBuildFile; fileRef = 5BDC3F411BCC5DCB00ED97BB /* NSProcessInfo.swift */; };
		5BF7AEB71BCD51F9008F214A /* NSPropertyList.swift in Sources */ = {isa = PBXBuildFile; fileRef = 5BDC3F421BCC5DCB00ED97BB /* NSPropertyList.swift */; };
		5BF7AEB81BCD51F9008F214A /* NSRange.swift in Sources */ = {isa = PBXBuildFile; fileRef = 5BDC3F431BCC5DCB00ED97BB /* NSRange.swift */; };
		5BF7AEB91BCD51F9008F214A /* NSSet.swift in Sources */ = {isa = PBXBuildFile; fileRef = 5BDC3F441BCC5DCB00ED97BB /* NSSet.swift */; };
		5BF7AEBA1BCD51F9008F214A /* NSString.swift in Sources */ = {isa = PBXBuildFile; fileRef = 5BDC3F451BCC5DCB00ED97BB /* NSString.swift */; };
		5BF7AEBB1BCD51F9008F214A /* NSSwiftRuntime.swift in Sources */ = {isa = PBXBuildFile; fileRef = 5BDC3F461BCC5DCB00ED97BB /* NSSwiftRuntime.swift */; };
		5BF7AEBC1BCD51F9008F214A /* NSThread.swift in Sources */ = {isa = PBXBuildFile; fileRef = 5BDC3F471BCC5DCB00ED97BB /* NSThread.swift */; };
		5BF7AEBE1BCD51F9008F214A /* NSTimeZone.swift in Sources */ = {isa = PBXBuildFile; fileRef = 5BDC3F491BCC5DCB00ED97BB /* NSTimeZone.swift */; };
		5BF7AEBF1BCD51F9008F214A /* NSURL.swift in Sources */ = {isa = PBXBuildFile; fileRef = 5BDC3F4A1BCC5DCB00ED97BB /* NSURL.swift */; };
		5BF7AEC01BCD51F9008F214A /* NSUUID.swift in Sources */ = {isa = PBXBuildFile; fileRef = 5BDC3F4B1BCC5DCB00ED97BB /* NSUUID.swift */; };
		5BF7AEC11BCD51F9008F214A /* NSValue.swift in Sources */ = {isa = PBXBuildFile; fileRef = 5BDC3F4C1BCC5DCB00ED97BB /* NSValue.swift */; };
		5FE52C951D147D1C00F7D270 /* TestNSTextCheckingResult.swift in Sources */ = {isa = PBXBuildFile; fileRef = 5FE52C941D147D1C00F7D270 /* TestNSTextCheckingResult.swift */; };
		61E0117D1C1B5590000037DD /* NSRunLoop.swift in Sources */ = {isa = PBXBuildFile; fileRef = EADE0B761BD15DFF00C49C64 /* NSRunLoop.swift */; };
		61E0117E1C1B55B9000037DD /* NSTimer.swift in Sources */ = {isa = PBXBuildFile; fileRef = 5BDC3F481BCC5DCB00ED97BB /* NSTimer.swift */; };
		61E0117F1C1B5990000037DD /* CFRunLoop.c in Sources */ = {isa = PBXBuildFile; fileRef = 5B5D88D81BBC9AD800234F36 /* CFRunLoop.c */; };
		61E011811C1B5998000037DD /* CFMessagePort.c in Sources */ = {isa = PBXBuildFile; fileRef = 5B5D88DC1BBC9AEC00234F36 /* CFMessagePort.c */; };
		61E011821C1B599A000037DD /* CFMachPort.c in Sources */ = {isa = PBXBuildFile; fileRef = 5B5D88D01BBC9AAC00234F36 /* CFMachPort.c */; };
		6EB768281D18C12C00D4B719 /* UUID.swift in Sources */ = {isa = PBXBuildFile; fileRef = 6EB768271D18C12C00D4B719 /* UUID.swift */; };
		7900433B1CACD33E00ECCBF1 /* TestNSCompoundPredicate.swift in Sources */ = {isa = PBXBuildFile; fileRef = 790043391CACD33E00ECCBF1 /* TestNSCompoundPredicate.swift */; };
		7900433C1CACD33E00ECCBF1 /* TestNSPredicate.swift in Sources */ = {isa = PBXBuildFile; fileRef = 7900433A1CACD33E00ECCBF1 /* TestNSPredicate.swift */; };
		AE35A1861CBAC85E0042DB84 /* SwiftFoundation.h in Headers */ = {isa = PBXBuildFile; fileRef = AE35A1851CBAC85E0042DB84 /* SwiftFoundation.h */; settings = {ATTRIBUTES = (Public, ); }; };
<<<<<<< HEAD
		BDDAC2061E01907D00082132 /* TestNSLengthFormatter.swift in Sources */ = {isa = PBXBuildFile; fileRef = BDDAC2051E01907D00082132 /* TestNSLengthFormatter.swift */; };
=======
		BDFDF0A71DFF5B3E00C04CC5 /* TestNSPersonNameComponents.swift in Sources */ = {isa = PBXBuildFile; fileRef = BDFDF0A61DFF5B3E00C04CC5 /* TestNSPersonNameComponents.swift */; };
>>>>>>> 99bc426e
		BF8E65311DC3B3CB005AB5C3 /* TestNotification.swift in Sources */ = {isa = PBXBuildFile; fileRef = BF8E65301DC3B3CB005AB5C3 /* TestNotification.swift */; };
		CC5249C01D341D23007CB54D /* TestUnitConverter.swift in Sources */ = {isa = PBXBuildFile; fileRef = CC5249BF1D341D23007CB54D /* TestUnitConverter.swift */; };
		CE19A88C1C23AA2300B4CB6A /* NSStringTestData.txt in Resources */ = {isa = PBXBuildFile; fileRef = CE19A88B1C23AA2300B4CB6A /* NSStringTestData.txt */; };
		D31302011C30CEA900295652 /* NSConcreteValue.swift in Sources */ = {isa = PBXBuildFile; fileRef = D31302001C30CEA900295652 /* NSConcreteValue.swift */; };
		D370696E1C394FBF00295652 /* NSKeyedUnarchiver-RangeTest.plist in Resources */ = {isa = PBXBuildFile; fileRef = D370696D1C394FBF00295652 /* NSKeyedUnarchiver-RangeTest.plist */; };
		D39A14011C2D6E0A00295652 /* NSKeyedUnarchiver.swift in Sources */ = {isa = PBXBuildFile; fileRef = D39A14001C2D6E0A00295652 /* NSKeyedUnarchiver.swift */; };
		D3A597F41C34142600295652 /* NSKeyedUnarchiver-NotificationTest.plist in Resources */ = {isa = PBXBuildFile; fileRef = D3A597F31C34142600295652 /* NSKeyedUnarchiver-NotificationTest.plist */; };
		D3A597F71C3415CC00295652 /* NSKeyedUnarchiver-ArrayTest.plist in Resources */ = {isa = PBXBuildFile; fileRef = D3A597F51C3415CC00295652 /* NSKeyedUnarchiver-ArrayTest.plist */; };
		D3A597F81C3415CC00295652 /* NSKeyedUnarchiver-URLTest.plist in Resources */ = {isa = PBXBuildFile; fileRef = D3A597F61C3415CC00295652 /* NSKeyedUnarchiver-URLTest.plist */; };
		D3A597FA1C3415F000295652 /* NSKeyedUnarchiver-UUIDTest.plist in Resources */ = {isa = PBXBuildFile; fileRef = D3A597F91C3415F000295652 /* NSKeyedUnarchiver-UUIDTest.plist */; };
		D3A597FC1C3417EA00295652 /* NSKeyedUnarchiver-ComplexTest.plist in Resources */ = {isa = PBXBuildFile; fileRef = D3A597FB1C3417EA00295652 /* NSKeyedUnarchiver-ComplexTest.plist */; };
		D3A598001C341E9100295652 /* NSKeyedUnarchiver-ConcreteValueTest.plist in Resources */ = {isa = PBXBuildFile; fileRef = D3A597FF1C341E9100295652 /* NSKeyedUnarchiver-ConcreteValueTest.plist */; };
		D3A598041C349E6A00295652 /* NSKeyedUnarchiver-OrderedSetTest.plist in Resources */ = {isa = PBXBuildFile; fileRef = D3A598021C349E6A00295652 /* NSKeyedUnarchiver-OrderedSetTest.plist */; };
		D3BCEB9E1C2EDED800295652 /* NSLog.swift in Sources */ = {isa = PBXBuildFile; fileRef = D3BCEB9D1C2EDED800295652 /* NSLog.swift */; };
		D3BCEBA01C2F6DDB00295652 /* NSKeyedCoderOldStyleArray.swift in Sources */ = {isa = PBXBuildFile; fileRef = D3BCEB9F1C2F6DDB00295652 /* NSKeyedCoderOldStyleArray.swift */; };
		D3E8D6D11C367AB600295652 /* NSSpecialValue.swift in Sources */ = {isa = PBXBuildFile; fileRef = D3E8D6D01C367AB600295652 /* NSSpecialValue.swift */; };
		D3E8D6D31C36982700295652 /* NSKeyedUnarchiver-EdgeInsetsTest.plist in Resources */ = {isa = PBXBuildFile; fileRef = D3E8D6D21C36982700295652 /* NSKeyedUnarchiver-EdgeInsetsTest.plist */; };
		D3E8D6D51C36AC0C00295652 /* NSKeyedUnarchiver-RectTest.plist in Resources */ = {isa = PBXBuildFile; fileRef = D3E8D6D41C36AC0C00295652 /* NSKeyedUnarchiver-RectTest.plist */; };
		D4FE895B1D703D1100DA7986 /* TestURLRequest.swift in Sources */ = {isa = PBXBuildFile; fileRef = D4FE895A1D703D1100DA7986 /* TestURLRequest.swift */; };
		D51239DF1CD9DA0800D433EE /* CFSocket.c in Sources */ = {isa = PBXBuildFile; fileRef = 5B5D88E01BBC9B0300234F36 /* CFSocket.c */; };
		D512D17C1CD883F00032E6A5 /* TestNSFileHandle.swift in Sources */ = {isa = PBXBuildFile; fileRef = D512D17B1CD883F00032E6A5 /* TestNSFileHandle.swift */; };
		D5C40F331CDA1D460005690C /* TestNSOperationQueue.swift in Sources */ = {isa = PBXBuildFile; fileRef = D5C40F321CDA1D460005690C /* TestNSOperationQueue.swift */; };
		E1A03F361C4828650023AF4D /* PropertyList-1.0.dtd in Resources */ = {isa = PBXBuildFile; fileRef = E1A03F351C4828650023AF4D /* PropertyList-1.0.dtd */; };
		E1A03F381C482C730023AF4D /* NSXMLDTDTestData.xml in Resources */ = {isa = PBXBuildFile; fileRef = E1A03F371C482C730023AF4D /* NSXMLDTDTestData.xml */; };
		E1A3726F1C31EBFB0023AF4D /* NSXMLDocumentTestData.xml in Resources */ = {isa = PBXBuildFile; fileRef = E1A3726E1C31EBFB0023AF4D /* NSXMLDocumentTestData.xml */; };
		EA01AAEC1DA839C4008F4E07 /* TestProgress.swift in Sources */ = {isa = PBXBuildFile; fileRef = EA01AAEB1DA839C4008F4E07 /* TestProgress.swift */; };
		EA0812691DA71C8A00651B70 /* ProgressFraction.swift in Sources */ = {isa = PBXBuildFile; fileRef = EA0812681DA71C8A00651B70 /* ProgressFraction.swift */; };
		EA08126B1DA80C3600651B70 /* TestNSProgressFraction.swift in Sources */ = {isa = PBXBuildFile; fileRef = EA08126A1DA80C3600651B70 /* TestNSProgressFraction.swift */; };
		EA08126C1DA810BE00651B70 /* ProgressFraction.swift in Sources */ = {isa = PBXBuildFile; fileRef = EA0812681DA71C8A00651B70 /* ProgressFraction.swift */; };
		EA418C261D57257D005EAD0D /* NSKeyedArchiverHelpers.swift in Sources */ = {isa = PBXBuildFile; fileRef = EA418C251D57257D005EAD0D /* NSKeyedArchiverHelpers.swift */; };
		EA54A6FB1DB16D53009E0809 /* TestObjCRuntime.swift in Sources */ = {isa = PBXBuildFile; fileRef = EA54A6FA1DB16D53009E0809 /* TestObjCRuntime.swift */; };
		EA66F6361BEED03E00136161 /* TargetConditionals.h in Headers */ = {isa = PBXBuildFile; fileRef = EA66F6351BEED03E00136161 /* TargetConditionals.h */; settings = {ATTRIBUTES = (Public, ); }; };
		EA66F6481BF1619600136161 /* NSURLTestData.plist in Resources */ = {isa = PBXBuildFile; fileRef = EA66F63B1BF1619600136161 /* NSURLTestData.plist */; };
		EA66F6671BF2F2F100136161 /* CoreFoundation.h in Headers */ = {isa = PBXBuildFile; fileRef = EA66F6651BF2F2E800136161 /* CoreFoundation.h */; settings = {ATTRIBUTES = (Public, ); }; };
		EA66F6761BF56CDE00136161 /* main.swift in Sources */ = {isa = PBXBuildFile; fileRef = EA66F6691BF55D4B00136161 /* main.swift */; };
		EA66F6771BF56D4C00136161 /* SwiftFoundation.framework in Frameworks */ = {isa = PBXBuildFile; fileRef = 5B5D885D1BBC938800234F36 /* SwiftFoundation.framework */; };
		EAB57B721BD1C7A5004AC5C5 /* NSPortMessage.swift in Sources */ = {isa = PBXBuildFile; fileRef = EAB57B711BD1C7A5004AC5C5 /* NSPortMessage.swift */; };
		EADE0B4E1BD09E0800C49C64 /* NSAffineTransform.swift in Sources */ = {isa = PBXBuildFile; fileRef = EADE0B4D1BD09E0800C49C64 /* NSAffineTransform.swift */; };
		EADE0B501BD09E3100C49C64 /* NSAttributedString.swift in Sources */ = {isa = PBXBuildFile; fileRef = EADE0B4F1BD09E3100C49C64 /* NSAttributedString.swift */; };
		EADE0B521BD09F2F00C49C64 /* NSByteCountFormatter.swift in Sources */ = {isa = PBXBuildFile; fileRef = EADE0B511BD09F2F00C49C64 /* NSByteCountFormatter.swift */; };
		EADE0B921BD15DFF00C49C64 /* NSCache.swift in Sources */ = {isa = PBXBuildFile; fileRef = EADE0B541BD15DFF00C49C64 /* NSCache.swift */; };
		EADE0B931BD15DFF00C49C64 /* NSComparisonPredicate.swift in Sources */ = {isa = PBXBuildFile; fileRef = EADE0B551BD15DFF00C49C64 /* NSComparisonPredicate.swift */; };
		EADE0B941BD15DFF00C49C64 /* NSCompoundPredicate.swift in Sources */ = {isa = PBXBuildFile; fileRef = EADE0B561BD15DFF00C49C64 /* NSCompoundPredicate.swift */; };
		EADE0B951BD15DFF00C49C64 /* NSDateComponentsFormatter.swift in Sources */ = {isa = PBXBuildFile; fileRef = EADE0B571BD15DFF00C49C64 /* NSDateComponentsFormatter.swift */; };
		EADE0B961BD15DFF00C49C64 /* NSDateIntervalFormatter.swift in Sources */ = {isa = PBXBuildFile; fileRef = EADE0B581BD15DFF00C49C64 /* NSDateIntervalFormatter.swift */; };
		EADE0B971BD15DFF00C49C64 /* NSDecimal.swift in Sources */ = {isa = PBXBuildFile; fileRef = EADE0B591BD15DFF00C49C64 /* NSDecimal.swift */; };
		EADE0B981BD15DFF00C49C64 /* NSDecimalNumber.swift in Sources */ = {isa = PBXBuildFile; fileRef = EADE0B5A1BD15DFF00C49C64 /* NSDecimalNumber.swift */; };
		EADE0B991BD15DFF00C49C64 /* NSEnergyFormatter.swift in Sources */ = {isa = PBXBuildFile; fileRef = EADE0B5B1BD15DFF00C49C64 /* NSEnergyFormatter.swift */; };
		EADE0B9A1BD15DFF00C49C64 /* NSExpression.swift in Sources */ = {isa = PBXBuildFile; fileRef = EADE0B5C1BD15DFF00C49C64 /* NSExpression.swift */; };
		EADE0B9B1BD15DFF00C49C64 /* NSFileHandle.swift in Sources */ = {isa = PBXBuildFile; fileRef = EADE0B5D1BD15DFF00C49C64 /* NSFileHandle.swift */; };
		EADE0B9C1BD15DFF00C49C64 /* NSFileManager.swift in Sources */ = {isa = PBXBuildFile; fileRef = EADE0B5E1BD15DFF00C49C64 /* NSFileManager.swift */; };
		EADE0B9D1BD15DFF00C49C64 /* NSGeometry.swift in Sources */ = {isa = PBXBuildFile; fileRef = EADE0B5F1BD15DFF00C49C64 /* NSGeometry.swift */; };
		EADE0B9E1BD15DFF00C49C64 /* NSHTTPCookie.swift in Sources */ = {isa = PBXBuildFile; fileRef = EADE0B601BD15DFF00C49C64 /* NSHTTPCookie.swift */; };
		EADE0B9F1BD15DFF00C49C64 /* NSHTTPCookieStorage.swift in Sources */ = {isa = PBXBuildFile; fileRef = EADE0B611BD15DFF00C49C64 /* NSHTTPCookieStorage.swift */; };
		EADE0BA01BD15DFF00C49C64 /* NSIndexPath.swift in Sources */ = {isa = PBXBuildFile; fileRef = EADE0B621BD15DFF00C49C64 /* NSIndexPath.swift */; };
		EADE0BA11BD15DFF00C49C64 /* NSIndexSet.swift in Sources */ = {isa = PBXBuildFile; fileRef = EADE0B631BD15DFF00C49C64 /* NSIndexSet.swift */; };
		EADE0BA21BD15E0000C49C64 /* NSJSONSerialization.swift in Sources */ = {isa = PBXBuildFile; fileRef = EADE0B641BD15DFF00C49C64 /* NSJSONSerialization.swift */; };
		EADE0BA31BD15E0000C49C64 /* NSKeyedArchiver.swift in Sources */ = {isa = PBXBuildFile; fileRef = EADE0B651BD15DFF00C49C64 /* NSKeyedArchiver.swift */; };
		EADE0BA41BD15E0000C49C64 /* NSLengthFormatter.swift in Sources */ = {isa = PBXBuildFile; fileRef = EADE0B661BD15DFF00C49C64 /* NSLengthFormatter.swift */; };
		EADE0BA61BD15E0000C49C64 /* NSMassFormatter.swift in Sources */ = {isa = PBXBuildFile; fileRef = EADE0B681BD15DFF00C49C64 /* NSMassFormatter.swift */; };
		EADE0BA71BD15E0000C49C64 /* NSNotification.swift in Sources */ = {isa = PBXBuildFile; fileRef = EADE0B691BD15DFF00C49C64 /* NSNotification.swift */; };
		EADE0BA81BD15E0000C49C64 /* NSNotificationQueue.swift in Sources */ = {isa = PBXBuildFile; fileRef = EADE0B6A1BD15DFF00C49C64 /* NSNotificationQueue.swift */; };
		EADE0BA91BD15E0000C49C64 /* NSNull.swift in Sources */ = {isa = PBXBuildFile; fileRef = EADE0B6B1BD15DFF00C49C64 /* NSNull.swift */; };
		EADE0BAA1BD15E0000C49C64 /* NSNumberFormatter.swift in Sources */ = {isa = PBXBuildFile; fileRef = EADE0B6C1BD15DFF00C49C64 /* NSNumberFormatter.swift */; };
		EADE0BAB1BD15E0000C49C64 /* NSOperation.swift in Sources */ = {isa = PBXBuildFile; fileRef = EADE0B6D1BD15DFF00C49C64 /* NSOperation.swift */; };
		EADE0BAC1BD15E0000C49C64 /* NSOrderedSet.swift in Sources */ = {isa = PBXBuildFile; fileRef = EADE0B6E1BD15DFF00C49C64 /* NSOrderedSet.swift */; };
		EADE0BAE1BD15E0000C49C64 /* NSPersonNameComponents.swift in Sources */ = {isa = PBXBuildFile; fileRef = EADE0B701BD15DFF00C49C64 /* NSPersonNameComponents.swift */; };
		EADE0BAF1BD15E0000C49C64 /* NSPersonNameComponentsFormatter.swift in Sources */ = {isa = PBXBuildFile; fileRef = EADE0B711BD15DFF00C49C64 /* NSPersonNameComponentsFormatter.swift */; };
		EADE0BB01BD15E0000C49C64 /* NSPort.swift in Sources */ = {isa = PBXBuildFile; fileRef = EADE0B721BD15DFF00C49C64 /* NSPort.swift */; };
		EADE0BB11BD15E0000C49C64 /* NSPredicate.swift in Sources */ = {isa = PBXBuildFile; fileRef = EADE0B731BD15DFF00C49C64 /* NSPredicate.swift */; };
		EADE0BB21BD15E0000C49C64 /* Progress.swift in Sources */ = {isa = PBXBuildFile; fileRef = EADE0B741BD15DFF00C49C64 /* Progress.swift */; };
		EADE0BB31BD15E0000C49C64 /* NSRegularExpression.swift in Sources */ = {isa = PBXBuildFile; fileRef = EADE0B751BD15DFF00C49C64 /* NSRegularExpression.swift */; };
		EADE0BB51BD15E0000C49C64 /* NSScanner.swift in Sources */ = {isa = PBXBuildFile; fileRef = EADE0B771BD15DFF00C49C64 /* NSScanner.swift */; };
		EADE0BB61BD15E0000C49C64 /* NSSortDescriptor.swift in Sources */ = {isa = PBXBuildFile; fileRef = EADE0B781BD15DFF00C49C64 /* NSSortDescriptor.swift */; };
		EADE0BB71BD15E0000C49C64 /* NSStream.swift in Sources */ = {isa = PBXBuildFile; fileRef = EADE0B791BD15DFF00C49C64 /* NSStream.swift */; };
		EADE0BB81BD15E0000C49C64 /* Process.swift in Sources */ = {isa = PBXBuildFile; fileRef = EADE0B7A1BD15DFF00C49C64 /* Process.swift */; };
		EADE0BB91BD15E0000C49C64 /* NSTextCheckingResult.swift in Sources */ = {isa = PBXBuildFile; fileRef = EADE0B7B1BD15DFF00C49C64 /* NSTextCheckingResult.swift */; };
		EADE0BBB1BD15E0000C49C64 /* NSURLAuthenticationChallenge.swift in Sources */ = {isa = PBXBuildFile; fileRef = EADE0B7D1BD15DFF00C49C64 /* NSURLAuthenticationChallenge.swift */; };
		EADE0BBC1BD15E0000C49C64 /* NSURLCache.swift in Sources */ = {isa = PBXBuildFile; fileRef = EADE0B7E1BD15DFF00C49C64 /* NSURLCache.swift */; };
		EADE0BBD1BD15E0000C49C64 /* NSURLCredential.swift in Sources */ = {isa = PBXBuildFile; fileRef = EADE0B7F1BD15DFF00C49C64 /* NSURLCredential.swift */; };
		EADE0BBE1BD15E0000C49C64 /* NSURLCredentialStorage.swift in Sources */ = {isa = PBXBuildFile; fileRef = EADE0B801BD15DFF00C49C64 /* NSURLCredentialStorage.swift */; };
		EADE0BBF1BD15E0000C49C64 /* NSURLError.swift in Sources */ = {isa = PBXBuildFile; fileRef = EADE0B811BD15DFF00C49C64 /* NSURLError.swift */; };
		EADE0BC01BD15E0000C49C64 /* NSURLProtectionSpace.swift in Sources */ = {isa = PBXBuildFile; fileRef = EADE0B821BD15DFF00C49C64 /* NSURLProtectionSpace.swift */; };
		EADE0BC11BD15E0000C49C64 /* NSURLProtocol.swift in Sources */ = {isa = PBXBuildFile; fileRef = EADE0B831BD15DFF00C49C64 /* NSURLProtocol.swift */; };
		EADE0BC21BD15E0000C49C64 /* NSURLRequest.swift in Sources */ = {isa = PBXBuildFile; fileRef = EADE0B841BD15DFF00C49C64 /* NSURLRequest.swift */; };
		EADE0BC31BD15E0000C49C64 /* NSURLResponse.swift in Sources */ = {isa = PBXBuildFile; fileRef = EADE0B851BD15DFF00C49C64 /* NSURLResponse.swift */; };
		EADE0BC51BD15E0000C49C64 /* NSUserDefaults.swift in Sources */ = {isa = PBXBuildFile; fileRef = EADE0B871BD15DFF00C49C64 /* NSUserDefaults.swift */; };
		EADE0BC71BD15E0000C49C64 /* NSXMLDocument.swift in Sources */ = {isa = PBXBuildFile; fileRef = EADE0B891BD15DFF00C49C64 /* NSXMLDocument.swift */; };
		EADE0BC81BD15E0000C49C64 /* NSXMLDTD.swift in Sources */ = {isa = PBXBuildFile; fileRef = EADE0B8A1BD15DFF00C49C64 /* NSXMLDTD.swift */; };
		EADE0BC91BD15E0000C49C64 /* NSXMLDTDNode.swift in Sources */ = {isa = PBXBuildFile; fileRef = EADE0B8B1BD15DFF00C49C64 /* NSXMLDTDNode.swift */; };
		EADE0BCA1BD15E0000C49C64 /* NSXMLElement.swift in Sources */ = {isa = PBXBuildFile; fileRef = EADE0B8C1BD15DFF00C49C64 /* NSXMLElement.swift */; };
		EADE0BCB1BD15E0000C49C64 /* NSXMLNode.swift in Sources */ = {isa = PBXBuildFile; fileRef = EADE0B8D1BD15DFF00C49C64 /* NSXMLNode.swift */; };
		EADE0BCD1BD15E0000C49C64 /* NSXMLParser.swift in Sources */ = {isa = PBXBuildFile; fileRef = EADE0B8F1BD15DFF00C49C64 /* NSXMLParser.swift */; };
		F03A43181D4877DD00A7791E /* CFAsmMacros.h in Headers */ = {isa = PBXBuildFile; fileRef = F03A43161D48778200A7791E /* CFAsmMacros.h */; settings = {ATTRIBUTES = (Private, ); }; };
		F9E0BB371CA70B8000F7FF3C /* TestNSURLCredential.swift in Sources */ = {isa = PBXBuildFile; fileRef = F9E0BB361CA70B8000F7FF3C /* TestNSURLCredential.swift */; };
/* End PBXBuildFile section */

/* Begin PBXContainerItemProxy section */
		AE2FC5941CFEFC70008F7981 /* PBXContainerItemProxy */ = {
			isa = PBXContainerItemProxy;
			containerPortal = 5B5D88541BBC938800234F36 /* Project object */;
			proxyType = 1;
			remoteGlobalIDString = 5B5D885C1BBC938800234F36;
			remoteInfo = SwiftFoundation;
		};
		EA993CE21BEACD8E000969A2 /* PBXContainerItemProxy */ = {
			isa = PBXContainerItemProxy;
			containerPortal = 5B5D88541BBC938800234F36 /* Project object */;
			proxyType = 1;
			remoteGlobalIDString = 5B7C8A6D1BEA7F8F00C5B690;
			remoteInfo = CoreFoundation;
		};
/* End PBXContainerItemProxy section */

/* Begin PBXCopyFilesBuildPhase section */
		5BDC3F6F1BCC608700ED97BB /* Framework Headers */ = {
			isa = PBXCopyFilesBuildPhase;
			buildActionMask = 2147483647;
			dstPath = Headers;
			dstSubfolderSpec = 1;
			files = (
			);
			name = "Framework Headers";
			runOnlyForDeploymentPostprocessing = 0;
		};
		5BDC406D1BD6D8B300ED97BB /* CopyFiles */ = {
			isa = PBXCopyFilesBuildPhase;
			buildActionMask = 2147483647;
			dstPath = "";
			dstSubfolderSpec = 10;
			files = (
				5BDC406E1BD6D8C400ED97BB /* SwiftFoundation.framework in CopyFiles */,
			);
			runOnlyForDeploymentPostprocessing = 0;
		};
		EA66F66D1BF56CCB00136161 /* CopyFiles */ = {
			isa = PBXCopyFilesBuildPhase;
			buildActionMask = 2147483647;
			dstPath = /usr/share/man/man1/;
			dstSubfolderSpec = 0;
			files = (
			);
			runOnlyForDeploymentPostprocessing = 1;
		};
/* End PBXCopyFilesBuildPhase section */

/* Begin PBXFileReference section */
		0383A1741D2E558A0052E5D1 /* TestNSStream.swift */ = {isa = PBXFileReference; fileEncoding = 4; lastKnownFileType = sourcecode.swift; path = TestNSStream.swift; sourceTree = "<group>"; };
		1520469A1D8AEABE00D02E36 /* HTTPServer.swift */ = {isa = PBXFileReference; fileEncoding = 4; lastKnownFileType = sourcecode.swift; path = HTTPServer.swift; sourceTree = "<group>"; };
		22B9C1E01C165D7A00DECFF9 /* TestNSDate.swift */ = {isa = PBXFileReference; fileEncoding = 4; lastKnownFileType = sourcecode.swift; path = TestNSDate.swift; sourceTree = "<group>"; };
		231503DA1D8AEE5D0061694D /* TestNSDecimal.swift */ = {isa = PBXFileReference; fileEncoding = 4; lastKnownFileType = sourcecode.swift; path = TestNSDecimal.swift; sourceTree = "<group>"; };
		294E3C1C1CC5E19300E4F44C /* TestNSAttributedString.swift */ = {isa = PBXFileReference; fileEncoding = 4; lastKnownFileType = sourcecode.swift; path = TestNSAttributedString.swift; sourceTree = "<group>"; };
		2EBE67A31C77BF05006583D5 /* TestNSDateFormatter.swift */ = {isa = PBXFileReference; fileEncoding = 4; lastKnownFileType = sourcecode.swift; path = TestNSDateFormatter.swift; sourceTree = "<group>"; };
		400E22641C1A4E58007C5933 /* TestNSProcessInfo.swift */ = {isa = PBXFileReference; fileEncoding = 4; lastKnownFileType = sourcecode.swift; path = TestNSProcessInfo.swift; sourceTree = "<group>"; };
		4AE109261C17CCBF007367B5 /* TestNSIndexPath.swift */ = {isa = PBXFileReference; fileEncoding = 4; lastKnownFileType = sourcecode.swift; path = TestNSIndexPath.swift; sourceTree = "<group>"; };
		4DC1D07F1C12EEEF00B5948A /* TestNSPipe.swift */ = {isa = PBXFileReference; fileEncoding = 4; lastKnownFileType = sourcecode.swift; path = TestNSPipe.swift; sourceTree = "<group>"; };
		522C253A1BF16E1600804FC6 /* FoundationErrors.swift */ = {isa = PBXFileReference; fileEncoding = 4; lastKnownFileType = sourcecode.swift; path = FoundationErrors.swift; sourceTree = "<group>"; };
		525AECEB1BF2C96400D15BB0 /* TestNSFileManager.swift */ = {isa = PBXFileReference; fileEncoding = 4; lastKnownFileType = sourcecode.swift; path = TestNSFileManager.swift; sourceTree = "<group>"; };
		52829AD61C160D64003BC4EF /* TestNSCalendar.swift */ = {isa = PBXFileReference; fileEncoding = 4; lastKnownFileType = sourcecode.swift; path = TestNSCalendar.swift; sourceTree = "<group>"; };
		528776181BF27D9500CB0090 /* Test.plist */ = {isa = PBXFileReference; fileEncoding = 4; lastKnownFileType = text.plist.xml; path = Test.plist; sourceTree = "<group>"; };
		555683BC1C1250E70041D4C6 /* TestNSUserDefaults.swift */ = {isa = PBXFileReference; fileEncoding = 4; lastKnownFileType = sourcecode.swift; path = TestNSUserDefaults.swift; sourceTree = "<group>"; usesTabs = 1; };
		5B0163BA1D024EB7003CCD96 /* DateComponents.swift */ = {isa = PBXFileReference; fileEncoding = 4; lastKnownFileType = sourcecode.swift; path = DateComponents.swift; sourceTree = "<group>"; };
		5B0C6C211C1E07E600705A0E /* TestNSRegularExpression.swift */ = {isa = PBXFileReference; fileEncoding = 4; lastKnownFileType = sourcecode.swift; path = TestNSRegularExpression.swift; sourceTree = "<group>"; };
		5B1FD9C11D6D160F0080E83C /* CFURLSessionInterface.c */ = {isa = PBXFileReference; fileEncoding = 4; lastKnownFileType = sourcecode.c.c; path = CFURLSessionInterface.c; sourceTree = "<group>"; };
		5B1FD9C21D6D160F0080E83C /* CFURLSessionInterface.h */ = {isa = PBXFileReference; fileEncoding = 4; lastKnownFileType = sourcecode.c.h; path = CFURLSessionInterface.h; sourceTree = "<group>"; };
		5B1FD9C81D6D16580080E83C /* Configuration.swift */ = {isa = PBXFileReference; fileEncoding = 4; lastKnownFileType = sourcecode.swift; path = Configuration.swift; sourceTree = "<group>"; };
		5B1FD9C91D6D16580080E83C /* EasyHandle.swift */ = {isa = PBXFileReference; fileEncoding = 4; lastKnownFileType = sourcecode.swift; path = EasyHandle.swift; sourceTree = "<group>"; };
		5B1FD9CA1D6D16580080E83C /* HTTPBodySource.swift */ = {isa = PBXFileReference; fileEncoding = 4; lastKnownFileType = sourcecode.swift; path = HTTPBodySource.swift; sourceTree = "<group>"; };
		5B1FD9CB1D6D16580080E83C /* HTTPMessage.swift */ = {isa = PBXFileReference; fileEncoding = 4; lastKnownFileType = sourcecode.swift; path = HTTPMessage.swift; sourceTree = "<group>"; };
		5B1FD9CC1D6D16580080E83C /* libcurlHelpers.swift */ = {isa = PBXFileReference; fileEncoding = 4; lastKnownFileType = sourcecode.swift; path = libcurlHelpers.swift; sourceTree = "<group>"; };
		5B1FD9CD1D6D16580080E83C /* MultiHandle.swift */ = {isa = PBXFileReference; fileEncoding = 4; lastKnownFileType = sourcecode.swift; path = MultiHandle.swift; sourceTree = "<group>"; };
		5B1FD9CE1D6D16580080E83C /* NSURLSession.swift */ = {isa = PBXFileReference; fileEncoding = 4; lastKnownFileType = sourcecode.swift; path = NSURLSession.swift; sourceTree = "<group>"; };
		5B1FD9CF1D6D16580080E83C /* NSURLSessionConfiguration.swift */ = {isa = PBXFileReference; fileEncoding = 4; lastKnownFileType = sourcecode.swift; path = NSURLSessionConfiguration.swift; sourceTree = "<group>"; };
		5B1FD9D01D6D16580080E83C /* NSURLSessionDelegate.swift */ = {isa = PBXFileReference; fileEncoding = 4; lastKnownFileType = sourcecode.swift; path = NSURLSessionDelegate.swift; sourceTree = "<group>"; };
		5B1FD9D11D6D16580080E83C /* NSURLSessionTask.swift */ = {isa = PBXFileReference; fileEncoding = 4; lastKnownFileType = sourcecode.swift; path = NSURLSessionTask.swift; sourceTree = "<group>"; };
		5B1FD9D21D6D16580080E83C /* TaskRegistry.swift */ = {isa = PBXFileReference; fileEncoding = 4; lastKnownFileType = sourcecode.swift; path = TaskRegistry.swift; sourceTree = "<group>"; };
		5B1FD9D31D6D16580080E83C /* TransferState.swift */ = {isa = PBXFileReference; fileEncoding = 4; lastKnownFileType = sourcecode.swift; path = TransferState.swift; sourceTree = "<group>"; };
		5B1FD9E01D6D178E0080E83C /* libcurl.3.dylib */ = {isa = PBXFileReference; lastKnownFileType = "compiled.mach-o.dylib"; name = libcurl.3.dylib; path = usr/lib/libcurl.3.dylib; sourceTree = SDKROOT; };
		5B1FD9E21D6D17B80080E83C /* TestNSURLSession.swift */ = {isa = PBXFileReference; fileEncoding = 4; lastKnownFileType = sourcecode.swift; path = TestNSURLSession.swift; sourceTree = "<group>"; };
		5B23AB861CE62D17000DB898 /* Boxing.swift */ = {isa = PBXFileReference; fileEncoding = 4; lastKnownFileType = sourcecode.swift; path = Boxing.swift; sourceTree = "<group>"; };
		5B23AB881CE62D4D000DB898 /* ReferenceConvertible.swift */ = {isa = PBXFileReference; fileEncoding = 4; lastKnownFileType = sourcecode.swift; path = ReferenceConvertible.swift; sourceTree = "<group>"; };
		5B23AB8A1CE62F9B000DB898 /* PersonNameComponents.swift */ = {isa = PBXFileReference; fileEncoding = 4; lastKnownFileType = sourcecode.swift; path = PersonNameComponents.swift; sourceTree = "<group>"; };
		5B23AB8C1CE63228000DB898 /* URL.swift */ = {isa = PBXFileReference; fileEncoding = 4; lastKnownFileType = sourcecode.swift; path = URL.swift; sourceTree = "<group>"; };
		5B2A98CC1D021886008A0B75 /* NSCFCharacterSet.swift */ = {isa = PBXFileReference; fileEncoding = 4; lastKnownFileType = sourcecode.swift; path = NSCFCharacterSet.swift; sourceTree = "<group>"; };
		5B40920F1D1B304C0022B067 /* NSStringEncodings.swift */ = {isa = PBXFileReference; fileEncoding = 4; lastKnownFileType = sourcecode.swift; path = NSStringEncodings.swift; sourceTree = "<group>"; };
		5B4092111D1B30B40022B067 /* ExtraStringAPIs.swift */ = {isa = PBXFileReference; fileEncoding = 4; lastKnownFileType = sourcecode.swift; path = ExtraStringAPIs.swift; sourceTree = "<group>"; };
		5B40F9EB1C124F45000E72E3 /* CFXMLInterface.c */ = {isa = PBXFileReference; fileEncoding = 4; lastKnownFileType = sourcecode.c.c; path = CFXMLInterface.c; sourceTree = "<group>"; };
		5B40F9EC1C124F45000E72E3 /* CFXMLInterface.h */ = {isa = PBXFileReference; fileEncoding = 4; lastKnownFileType = sourcecode.c.h; path = CFXMLInterface.h; sourceTree = "<group>"; };
		5B40F9F11C125187000E72E3 /* TestNSXMLParser.swift */ = {isa = PBXFileReference; fileEncoding = 4; lastKnownFileType = sourcecode.swift; path = TestNSXMLParser.swift; sourceTree = "<group>"; };
		5B40F9F31C12524C000E72E3 /* libxml2.dylib */ = {isa = PBXFileReference; lastKnownFileType = "compiled.mach-o.dylib"; name = libxml2.dylib; path = usr/lib/libxml2.dylib; sourceTree = SDKROOT; };
		5B424C751D0B6E5B007B39C8 /* IndexPath.swift */ = {isa = PBXFileReference; fileEncoding = 4; lastKnownFileType = sourcecode.swift; path = IndexPath.swift; sourceTree = "<group>"; };
		5B5C5EEF1CE61FA4001346BD /* Date.swift */ = {isa = PBXFileReference; fileEncoding = 4; lastKnownFileType = sourcecode.swift; path = Date.swift; sourceTree = "<group>"; };
		5B5D885D1BBC938800234F36 /* SwiftFoundation.framework */ = {isa = PBXFileReference; explicitFileType = wrapper.framework; includeInIndex = 0; path = SwiftFoundation.framework; sourceTree = BUILT_PRODUCTS_DIR; };
		5B5D886A1BBC948300234F36 /* CFApplicationPreferences.c */ = {isa = PBXFileReference; fileEncoding = 4; lastKnownFileType = sourcecode.c.c; path = CFApplicationPreferences.c; sourceTree = "<group>"; };
		5B5D886C1BBC94C400234F36 /* CFPreferences.h */ = {isa = PBXFileReference; fileEncoding = 4; lastKnownFileType = sourcecode.c.h; path = CFPreferences.h; sourceTree = "<group>"; };
		5B5D88721BBC952A00234F36 /* CFBase.h */ = {isa = PBXFileReference; fileEncoding = 4; lastKnownFileType = sourcecode.c.h; path = CFBase.h; sourceTree = "<group>"; };
		5B5D88741BBC954000234F36 /* CFAvailability.h */ = {isa = PBXFileReference; fileEncoding = 4; lastKnownFileType = sourcecode.c.h; path = CFAvailability.h; sourceTree = "<group>"; };
		5B5D88771BBC956C00234F36 /* CFArray.h */ = {isa = PBXFileReference; fileEncoding = 4; lastKnownFileType = sourcecode.c.h; path = CFArray.h; sourceTree = "<group>"; };
		5B5D88781BBC956C00234F36 /* CFArray.c */ = {isa = PBXFileReference; fileEncoding = 4; lastKnownFileType = sourcecode.c.c; path = CFArray.c; sourceTree = "<group>"; };
		5B5D887C1BBC960100234F36 /* CFString.h */ = {isa = PBXFileReference; fileEncoding = 4; lastKnownFileType = sourcecode.c.h; path = CFString.h; sourceTree = "<group>"; };
		5B5D887D1BBC960100234F36 /* CFString.c */ = {isa = PBXFileReference; fileEncoding = 4; lastKnownFileType = sourcecode.c.c; path = CFString.c; sourceTree = "<group>"; tabWidth = 8; };
		5B5D887E1BBC960100234F36 /* CFStringDefaultEncoding.h */ = {isa = PBXFileReference; fileEncoding = 4; lastKnownFileType = sourcecode.c.h; path = CFStringDefaultEncoding.h; sourceTree = "<group>"; };
		5B5D887F1BBC960100234F36 /* CFStringEncodings.c */ = {isa = PBXFileReference; fileEncoding = 4; lastKnownFileType = sourcecode.c.c; path = CFStringEncodings.c; sourceTree = "<group>"; };
		5B5D88801BBC960100234F36 /* CFStringUtilities.c */ = {isa = PBXFileReference; fileEncoding = 4; lastKnownFileType = sourcecode.c.c; path = CFStringUtilities.c; sourceTree = "<group>"; };
		5B5D88861BBC962500234F36 /* CFData.h */ = {isa = PBXFileReference; fileEncoding = 4; lastKnownFileType = sourcecode.c.h; path = CFData.h; sourceTree = "<group>"; };
		5B5D88871BBC962500234F36 /* CFData.c */ = {isa = PBXFileReference; fileEncoding = 4; lastKnownFileType = sourcecode.c.c; path = CFData.c; sourceTree = "<group>"; };
		5B5D888A1BBC963C00234F36 /* CFInternal.h */ = {isa = PBXFileReference; fileEncoding = 4; lastKnownFileType = sourcecode.c.h; path = CFInternal.h; sourceTree = "<group>"; };
		5B5D888C1BBC964D00234F36 /* CFDictionary.h */ = {isa = PBXFileReference; fileEncoding = 4; lastKnownFileType = sourcecode.c.h; path = CFDictionary.h; sourceTree = "<group>"; };
		5B5D888D1BBC964D00234F36 /* CFDictionary.c */ = {isa = PBXFileReference; fileEncoding = 4; lastKnownFileType = sourcecode.c.c; path = CFDictionary.c; sourceTree = "<group>"; };
		5B5D88901BBC969400234F36 /* CFCharacterSet.h */ = {isa = PBXFileReference; fileEncoding = 4; lastKnownFileType = sourcecode.c.h; path = CFCharacterSet.h; sourceTree = "<group>"; };
		5B5D88911BBC969400234F36 /* CFCharacterSetPriv.h */ = {isa = PBXFileReference; fileEncoding = 4; lastKnownFileType = sourcecode.c.h; path = CFCharacterSetPriv.h; sourceTree = "<group>"; };
		5B5D88921BBC969400234F36 /* CFCharacterSet.c */ = {isa = PBXFileReference; fileEncoding = 4; lastKnownFileType = sourcecode.c.c; path = CFCharacterSet.c; sourceTree = "<group>"; };
		5B5D88971BBC96C300234F36 /* CFURL.h */ = {isa = PBXFileReference; fileEncoding = 4; lastKnownFileType = sourcecode.c.h; path = CFURL.h; sourceTree = "<group>"; };
		5B5D88981BBC96C300234F36 /* CFURL.c */ = {isa = PBXFileReference; fileEncoding = 4; lastKnownFileType = sourcecode.c.c; path = CFURL.c; sourceTree = "<group>"; };
		5B5D88991BBC96C300234F36 /* CFURL.inc.h */ = {isa = PBXFileReference; fileEncoding = 4; lastKnownFileType = sourcecode.c.h; path = CFURL.inc.h; sourceTree = "<group>"; };
		5B5D889D1BBC96D400234F36 /* CFURLAccess.h */ = {isa = PBXFileReference; fileEncoding = 4; lastKnownFileType = sourcecode.c.h; path = CFURLAccess.h; sourceTree = "<group>"; };
		5B5D889E1BBC96D400234F36 /* CFURLAccess.c */ = {isa = PBXFileReference; fileEncoding = 4; lastKnownFileType = sourcecode.c.c; path = CFURLAccess.c; sourceTree = "<group>"; };
		5B5D889F1BBC96D400234F36 /* CFURLPriv.h */ = {isa = PBXFileReference; fileEncoding = 4; lastKnownFileType = sourcecode.c.h; path = CFURLPriv.h; sourceTree = "<group>"; };
		5B5D88A41BBC970D00234F36 /* CFError.c */ = {isa = PBXFileReference; fileEncoding = 4; lastKnownFileType = sourcecode.c.c; path = CFError.c; sourceTree = "<group>"; };
		5B5D88A51BBC970D00234F36 /* CFError.h */ = {isa = PBXFileReference; fileEncoding = 4; lastKnownFileType = sourcecode.c.h; path = CFError.h; sourceTree = "<group>"; };
		5B5D88A61BBC970D00234F36 /* CFError_Private.h */ = {isa = PBXFileReference; fileEncoding = 4; lastKnownFileType = sourcecode.c.h; path = CFError_Private.h; sourceTree = "<group>"; };
		5B5D88AB1BBC974700234F36 /* CFLocale.h */ = {isa = PBXFileReference; fileEncoding = 4; lastKnownFileType = sourcecode.c.h; path = CFLocale.h; sourceTree = "<group>"; };
		5B5D88AC1BBC974700234F36 /* CFLocale.c */ = {isa = PBXFileReference; fileEncoding = 4; lastKnownFileType = sourcecode.c.c; path = CFLocale.c; sourceTree = "<group>"; };
		5B5D88AD1BBC974700234F36 /* CFLocaleIdentifier.c */ = {isa = PBXFileReference; fileEncoding = 4; lastKnownFileType = sourcecode.c.c; path = CFLocaleIdentifier.c; sourceTree = "<group>"; };
		5B5D88AE1BBC974700234F36 /* CFLocaleInternal.h */ = {isa = PBXFileReference; fileEncoding = 4; lastKnownFileType = sourcecode.c.h; path = CFLocaleInternal.h; sourceTree = "<group>"; };
		5B5D88B51BBC978900234F36 /* CoreFoundation_Prefix.h */ = {isa = PBXFileReference; fileEncoding = 4; lastKnownFileType = sourcecode.c.h; path = CoreFoundation_Prefix.h; sourceTree = "<group>"; };
		5B5D88B81BBC97D100234F36 /* CFDate.h */ = {isa = PBXFileReference; fileEncoding = 4; lastKnownFileType = sourcecode.c.h; path = CFDate.h; sourceTree = "<group>"; };
		5B5D88B91BBC97D100234F36 /* CFDate.c */ = {isa = PBXFileReference; fileEncoding = 4; lastKnownFileType = sourcecode.c.c; path = CFDate.c; sourceTree = "<group>"; };
		5B5D88BC1BBC97E400234F36 /* CFLogUtilities.h */ = {isa = PBXFileReference; fileEncoding = 4; lastKnownFileType = sourcecode.c.h; path = CFLogUtilities.h; sourceTree = "<group>"; };
		5B5D88BE1BBC980100234F36 /* CFTimeZone.h */ = {isa = PBXFileReference; fileEncoding = 4; lastKnownFileType = sourcecode.c.h; path = CFTimeZone.h; sourceTree = "<group>"; };
		5B5D88BF1BBC980100234F36 /* CFTimeZone.c */ = {isa = PBXFileReference; fileEncoding = 4; lastKnownFileType = sourcecode.c.c; path = CFTimeZone.c; sourceTree = "<group>"; };
		5B5D88C21BBC981C00234F36 /* CFRuntime.h */ = {isa = PBXFileReference; fileEncoding = 4; lastKnownFileType = sourcecode.c.h; path = CFRuntime.h; sourceTree = "<group>"; };
		5B5D88C31BBC981C00234F36 /* CFRuntime.c */ = {isa = PBXFileReference; fileEncoding = 4; lastKnownFileType = sourcecode.c.c; path = CFRuntime.c; sourceTree = "<group>"; };
		5B5D88C61BBC983600234F36 /* ForFoundationOnly.h */ = {isa = PBXFileReference; fileEncoding = 4; lastKnownFileType = sourcecode.c.h; path = ForFoundationOnly.h; sourceTree = "<group>"; };
		5B5D88C81BBC984900234F36 /* CFSet.h */ = {isa = PBXFileReference; fileEncoding = 4; lastKnownFileType = sourcecode.c.h; path = CFSet.h; sourceTree = "<group>"; };
		5B5D88C91BBC984900234F36 /* CFSet.c */ = {isa = PBXFileReference; fileEncoding = 4; lastKnownFileType = sourcecode.c.c; path = CFSet.c; sourceTree = "<group>"; };
		5B5D88CC1BBC986300234F36 /* CFPriv.h */ = {isa = PBXFileReference; fileEncoding = 4; lastKnownFileType = sourcecode.c.h; path = CFPriv.h; sourceTree = "<group>"; };
		5B5D88CF1BBC9AAC00234F36 /* CFMachPort.h */ = {isa = PBXFileReference; fileEncoding = 4; lastKnownFileType = sourcecode.c.h; path = CFMachPort.h; sourceTree = "<group>"; };
		5B5D88D01BBC9AAC00234F36 /* CFMachPort.c */ = {isa = PBXFileReference; fileEncoding = 4; lastKnownFileType = sourcecode.c.c; path = CFMachPort.c; sourceTree = "<group>"; };
		5B5D88D31BBC9AC500234F36 /* CFNumber.h */ = {isa = PBXFileReference; fileEncoding = 4; lastKnownFileType = sourcecode.c.h; path = CFNumber.h; sourceTree = "<group>"; };
		5B5D88D41BBC9AC500234F36 /* CFNumber.c */ = {isa = PBXFileReference; fileEncoding = 4; lastKnownFileType = sourcecode.c.c; path = CFNumber.c; sourceTree = "<group>"; };
		5B5D88D71BBC9AD800234F36 /* CFRunLoop.h */ = {isa = PBXFileReference; fileEncoding = 4; lastKnownFileType = sourcecode.c.h; path = CFRunLoop.h; sourceTree = "<group>"; };
		5B5D88D81BBC9AD800234F36 /* CFRunLoop.c */ = {isa = PBXFileReference; fileEncoding = 4; lastKnownFileType = sourcecode.c.c; path = CFRunLoop.c; sourceTree = "<group>"; };
		5B5D88DB1BBC9AEC00234F36 /* CFMessagePort.h */ = {isa = PBXFileReference; fileEncoding = 4; lastKnownFileType = sourcecode.c.h; path = CFMessagePort.h; sourceTree = "<group>"; };
		5B5D88DC1BBC9AEC00234F36 /* CFMessagePort.c */ = {isa = PBXFileReference; fileEncoding = 4; lastKnownFileType = sourcecode.c.c; path = CFMessagePort.c; sourceTree = "<group>"; };
		5B5D88DF1BBC9B0300234F36 /* CFSocket.h */ = {isa = PBXFileReference; fileEncoding = 4; lastKnownFileType = sourcecode.c.h; path = CFSocket.h; sourceTree = "<group>"; };
		5B5D88E01BBC9B0300234F36 /* CFSocket.c */ = {isa = PBXFileReference; fileEncoding = 4; lastKnownFileType = sourcecode.c.c; path = CFSocket.c; sourceTree = "<group>"; };
		5B5D88E51BBC9B5C00234F36 /* CFBundle.h */ = {isa = PBXFileReference; fileEncoding = 4; lastKnownFileType = sourcecode.c.h; path = CFBundle.h; sourceTree = "<group>"; };
		5B5D88E61BBC9B5C00234F36 /* CFBundlePriv.h */ = {isa = PBXFileReference; fileEncoding = 4; lastKnownFileType = sourcecode.c.h; path = CFBundlePriv.h; sourceTree = "<group>"; };
		5B5D88E71BBC9B5C00234F36 /* CFBundle_BinaryTypes.h */ = {isa = PBXFileReference; fileEncoding = 4; lastKnownFileType = sourcecode.c.h; path = CFBundle_BinaryTypes.h; sourceTree = "<group>"; };
		5B5D88E81BBC9B5C00234F36 /* CFBundle_Internal.h */ = {isa = PBXFileReference; fileEncoding = 4; lastKnownFileType = sourcecode.c.h; path = CFBundle_Internal.h; sourceTree = "<group>"; };
		5B5D88E91BBC9B5C00234F36 /* CFBundle.c */ = {isa = PBXFileReference; fileEncoding = 4; lastKnownFileType = sourcecode.c.c; path = CFBundle.c; sourceTree = "<group>"; };
		5B5D88EA1BBC9B5C00234F36 /* CFBundle_Resources.c */ = {isa = PBXFileReference; fileEncoding = 4; lastKnownFileType = sourcecode.c.c; path = CFBundle_Resources.c; sourceTree = "<group>"; };
		5B5D88EB1BBC9B5C00234F36 /* CFBundle_InfoPlist.c */ = {isa = PBXFileReference; fileEncoding = 4; lastKnownFileType = sourcecode.c.c; path = CFBundle_InfoPlist.c; sourceTree = "<group>"; };
		5B5D88EC1BBC9B5C00234F36 /* CFBundle_Strings.c */ = {isa = PBXFileReference; fileEncoding = 4; lastKnownFileType = sourcecode.c.c; path = CFBundle_Strings.c; sourceTree = "<group>"; };
		5B5D88ED1BBC9B5C00234F36 /* CFBundle_Grok.c */ = {isa = PBXFileReference; fileEncoding = 4; lastKnownFileType = sourcecode.c.c; path = CFBundle_Grok.c; sourceTree = "<group>"; };
		5B5D88EE1BBC9B5C00234F36 /* CFBundle_Binary.c */ = {isa = PBXFileReference; fileEncoding = 4; lastKnownFileType = sourcecode.c.c; path = CFBundle_Binary.c; sourceTree = "<group>"; };
		5B5D88FA1BBC9B9500234F36 /* CFPropertyList.h */ = {isa = PBXFileReference; fileEncoding = 4; lastKnownFileType = sourcecode.c.h; path = CFPropertyList.h; sourceTree = "<group>"; };
		5B5D88FB1BBC9B9500234F36 /* CFPropertyList.c */ = {isa = PBXFileReference; fileEncoding = 4; lastKnownFileType = sourcecode.c.c; path = CFPropertyList.c; sourceTree = "<group>"; };
		5B5D88FF1BBC9BC300234F36 /* CFStream.h */ = {isa = PBXFileReference; fileEncoding = 4; lastKnownFileType = sourcecode.c.h; path = CFStream.h; sourceTree = "<group>"; };
		5B5D89001BBC9BC300234F36 /* CFStreamPriv.h */ = {isa = PBXFileReference; fileEncoding = 4; lastKnownFileType = sourcecode.c.h; path = CFStreamPriv.h; sourceTree = "<group>"; };
		5B5D89011BBC9BC300234F36 /* CFStreamInternal.h */ = {isa = PBXFileReference; fileEncoding = 4; lastKnownFileType = sourcecode.c.h; path = CFStreamInternal.h; sourceTree = "<group>"; };
		5B5D89021BBC9BC300234F36 /* CFStreamAbstract.h */ = {isa = PBXFileReference; fileEncoding = 4; lastKnownFileType = sourcecode.c.h; path = CFStreamAbstract.h; sourceTree = "<group>"; };
		5B5D89031BBC9BC300234F36 /* CFStream.c */ = {isa = PBXFileReference; fileEncoding = 4; lastKnownFileType = sourcecode.c.c; path = CFStream.c; sourceTree = "<group>"; };
		5B5D89091BBC9BEF00234F36 /* CFDateFormatter.h */ = {isa = PBXFileReference; fileEncoding = 4; lastKnownFileType = sourcecode.c.h; path = CFDateFormatter.h; sourceTree = "<group>"; };
		5B5D890B1BBC9BEF00234F36 /* CFDateFormatter.c */ = {isa = PBXFileReference; fileEncoding = 4; lastKnownFileType = sourcecode.c.c; path = CFDateFormatter.c; sourceTree = "<group>"; };
		5B5D890F1BBC9C1B00234F36 /* CFStringEncodingExt.h */ = {isa = PBXFileReference; fileEncoding = 4; lastKnownFileType = sourcecode.c.h; path = CFStringEncodingExt.h; sourceTree = "<group>"; };
		5B5D89111BBC9C3400234F36 /* CFNumberFormatter.h */ = {isa = PBXFileReference; fileEncoding = 4; lastKnownFileType = sourcecode.c.h; path = CFNumberFormatter.h; sourceTree = "<group>"; };
		5B5D89121BBC9C3400234F36 /* CFNumberFormatter.c */ = {isa = PBXFileReference; fileEncoding = 4; lastKnownFileType = sourcecode.c.c; path = CFNumberFormatter.c; sourceTree = "<group>"; };
		5B5D89151BBC9C5500234F36 /* CFBag.h */ = {isa = PBXFileReference; fileEncoding = 4; lastKnownFileType = sourcecode.c.h; path = CFBag.h; sourceTree = "<group>"; };
		5B5D89161BBC9C5500234F36 /* CFBag.c */ = {isa = PBXFileReference; fileEncoding = 4; lastKnownFileType = sourcecode.c.c; path = CFBag.c; sourceTree = "<group>"; };
		5B5D89191BBDA4EE00234F36 /* CFByteOrder.h */ = {isa = PBXFileReference; fileEncoding = 4; lastKnownFileType = sourcecode.c.h; path = CFByteOrder.h; sourceTree = "<group>"; };
		5B5D891B1BBDA50800234F36 /* CFCalendar.h */ = {isa = PBXFileReference; fileEncoding = 4; lastKnownFileType = sourcecode.c.h; path = CFCalendar.h; sourceTree = "<group>"; };
		5B5D891D1BBDA65F00234F36 /* CFBigNumber.h */ = {isa = PBXFileReference; fileEncoding = 4; lastKnownFileType = sourcecode.c.h; path = CFBigNumber.h; sourceTree = "<group>"; };
		5B5D891E1BBDA65F00234F36 /* CFBigNumber.c */ = {isa = PBXFileReference; fileEncoding = 4; lastKnownFileType = sourcecode.c.c; path = CFBigNumber.c; sourceTree = "<group>"; };
		5B5D89221BBDA6C000234F36 /* CFStringEncodingConverterExt.h */ = {isa = PBXFileReference; fileEncoding = 4; lastKnownFileType = sourcecode.c.h; path = CFStringEncodingConverterExt.h; sourceTree = "<group>"; };
		5B5D89241BBDA6DD00234F36 /* CFStringEncodingConverter.h */ = {isa = PBXFileReference; fileEncoding = 4; lastKnownFileType = sourcecode.c.h; path = CFStringEncodingConverter.h; sourceTree = "<group>"; };
		5B5D89251BBDA6DD00234F36 /* CFStringEncodingConverterPriv.h */ = {isa = PBXFileReference; fileEncoding = 4; lastKnownFileType = sourcecode.c.h; path = CFStringEncodingConverterPriv.h; sourceTree = "<group>"; };
		5B5D89261BBDA6DD00234F36 /* CFStringEncodingConverter.c */ = {isa = PBXFileReference; fileEncoding = 4; lastKnownFileType = sourcecode.c.c; path = CFStringEncodingConverter.c; sourceTree = "<group>"; };
		5B5D892A1BBDA71100234F36 /* CFUniChar.h */ = {isa = PBXFileReference; fileEncoding = 4; lastKnownFileType = sourcecode.c.h; path = CFUniChar.h; sourceTree = "<group>"; };
		5B5D892B1BBDA71100234F36 /* CFUniCharPriv.h */ = {isa = PBXFileReference; fileEncoding = 4; lastKnownFileType = sourcecode.c.h; path = CFUniCharPriv.h; sourceTree = "<group>"; };
		5B5D892C1BBDA71100234F36 /* CFUniChar.c */ = {isa = PBXFileReference; fileEncoding = 4; lastKnownFileType = sourcecode.c.c; path = CFUniChar.c; sourceTree = "<group>"; };
		5B5D89301BBDA73600234F36 /* CFStringEncodingDatabase.h */ = {isa = PBXFileReference; fileEncoding = 4; lastKnownFileType = sourcecode.c.h; path = CFStringEncodingDatabase.h; sourceTree = "<group>"; };
		5B5D89321BBDA74B00234F36 /* CFICUConverters.h */ = {isa = PBXFileReference; fileEncoding = 4; lastKnownFileType = sourcecode.c.h; path = CFICUConverters.h; sourceTree = "<group>"; };
		5B5D89341BBDA76300234F36 /* CFBurstTrie.h */ = {isa = PBXFileReference; fileEncoding = 4; lastKnownFileType = sourcecode.c.h; path = CFBurstTrie.h; sourceTree = "<group>"; };
		5B5D89351BBDA76300234F36 /* CFBurstTrie.c */ = {isa = PBXFileReference; fileEncoding = 4; lastKnownFileType = sourcecode.c.c; path = CFBurstTrie.c; sourceTree = "<group>"; };
		5B5D89391BBDA7AB00234F36 /* CFUserNotification.h */ = {isa = PBXFileReference; fileEncoding = 4; lastKnownFileType = sourcecode.c.h; path = CFUserNotification.h; sourceTree = "<group>"; };
		5B5D893A1BBDA7AB00234F36 /* CFUserNotification.c */ = {isa = PBXFileReference; fileEncoding = 4; lastKnownFileType = sourcecode.c.c; path = CFUserNotification.c; sourceTree = "<group>"; };
		5B5D893D1BBDA9A400234F36 /* CFUnicodeDecomposition.h */ = {isa = PBXFileReference; fileEncoding = 4; lastKnownFileType = sourcecode.c.h; path = CFUnicodeDecomposition.h; sourceTree = "<group>"; };
		5B5D893E1BBDA9A400234F36 /* CFUnicodeDecomposition.c */ = {isa = PBXFileReference; fileEncoding = 4; lastKnownFileType = sourcecode.c.c; path = CFUnicodeDecomposition.c; sourceTree = "<group>"; };
		5B5D893F1BBDA9A400234F36 /* CFUnicodePrecomposition.h */ = {isa = PBXFileReference; fileEncoding = 4; lastKnownFileType = sourcecode.c.h; path = CFUnicodePrecomposition.h; sourceTree = "<group>"; };
		5B5D89401BBDA9A400234F36 /* CFUnicodePrecomposition.c */ = {isa = PBXFileReference; fileEncoding = 4; lastKnownFileType = sourcecode.c.c; path = CFUnicodePrecomposition.c; sourceTree = "<group>"; };
		5B5D89451BBDA9EE00234F36 /* CFPlugIn.h */ = {isa = PBXFileReference; fileEncoding = 4; lastKnownFileType = sourcecode.c.h; path = CFPlugIn.h; sourceTree = "<group>"; };
		5B5D89461BBDA9EE00234F36 /* CFPlugInCOM.h */ = {isa = PBXFileReference; fileEncoding = 4; lastKnownFileType = sourcecode.c.h; path = CFPlugInCOM.h; sourceTree = "<group>"; };
		5B5D89471BBDA9EE00234F36 /* CFPlugIn_Factory.h */ = {isa = PBXFileReference; fileEncoding = 4; lastKnownFileType = sourcecode.c.h; path = CFPlugIn_Factory.h; sourceTree = "<group>"; };
		5B5D89481BBDA9EE00234F36 /* CFPlugIn.c */ = {isa = PBXFileReference; fileEncoding = 4; lastKnownFileType = sourcecode.c.c; path = CFPlugIn.c; sourceTree = "<group>"; };
		5B5D89491BBDA9EE00234F36 /* CFPlugIn_PlugIn.c */ = {isa = PBXFileReference; fileEncoding = 4; lastKnownFileType = sourcecode.c.c; path = CFPlugIn_PlugIn.c; sourceTree = "<group>"; };
		5B5D894A1BBDA9EE00234F36 /* CFPlugIn_Factory.c */ = {isa = PBXFileReference; fileEncoding = 4; lastKnownFileType = sourcecode.c.c; path = CFPlugIn_Factory.c; sourceTree = "<group>"; };
		5B5D894B1BBDA9EE00234F36 /* CFPlugIn_Instance.c */ = {isa = PBXFileReference; fileEncoding = 4; lastKnownFileType = sourcecode.c.c; path = CFPlugIn_Instance.c; sourceTree = "<group>"; };
		5B5D89531BBDAA0100234F36 /* CFUUID.h */ = {isa = PBXFileReference; fileEncoding = 4; lastKnownFileType = sourcecode.c.h; path = CFUUID.h; sourceTree = "<group>"; };
		5B5D89541BBDAA0100234F36 /* CFUUID.c */ = {isa = PBXFileReference; fileEncoding = 4; lastKnownFileType = sourcecode.c.c; path = CFUUID.c; sourceTree = "<group>"; };
		5B5D89571BBDAAC600234F36 /* CFBasicHash.h */ = {isa = PBXFileReference; fileEncoding = 4; lastKnownFileType = sourcecode.c.h; path = CFBasicHash.h; sourceTree = "<group>"; };
		5B5D89581BBDAAC600234F36 /* CFBasicHash.c */ = {isa = PBXFileReference; fileEncoding = 4; lastKnownFileType = sourcecode.c.c; path = CFBasicHash.c; sourceTree = "<group>"; };
		5B5D895B1BBDAB7E00234F36 /* CoreFoundation.h */ = {isa = PBXFileReference; fileEncoding = 4; lastKnownFileType = sourcecode.c.h; path = CoreFoundation.h; sourceTree = "<group>"; };
		5B5D895D1BBDABBF00234F36 /* CFBase.c */ = {isa = PBXFileReference; fileEncoding = 4; lastKnownFileType = sourcecode.c.c; path = CFBase.c; sourceTree = "<group>"; };
		5B5D895F1BBDABF400234F36 /* CFUtilities.h */ = {isa = PBXFileReference; fileEncoding = 4; lastKnownFileType = sourcecode.c.h; path = CFUtilities.h; sourceTree = "<group>"; };
		5B5D89601BBDABF400234F36 /* CFUtilities.c */ = {isa = PBXFileReference; fileEncoding = 4; lastKnownFileType = sourcecode.c.c; path = CFUtilities.c; sourceTree = "<group>"; };
		5B5D89631BBDAC3E00234F36 /* CFBinaryHeap.h */ = {isa = PBXFileReference; fileEncoding = 4; lastKnownFileType = sourcecode.c.h; path = CFBinaryHeap.h; sourceTree = "<group>"; };
		5B5D89641BBDAC3E00234F36 /* CFBinaryHeap.c */ = {isa = PBXFileReference; fileEncoding = 4; lastKnownFileType = sourcecode.c.c; path = CFBinaryHeap.c; sourceTree = "<group>"; };
		5B5D89671BBDACB800234F36 /* CFBitVector.h */ = {isa = PBXFileReference; fileEncoding = 4; lastKnownFileType = sourcecode.c.h; path = CFBitVector.h; sourceTree = "<group>"; };
		5B5D89681BBDACB800234F36 /* CFBitVector.c */ = {isa = PBXFileReference; fileEncoding = 4; lastKnownFileType = sourcecode.c.c; path = CFBitVector.c; sourceTree = "<group>"; };
		5B5D896B1BBDACE400234F36 /* CFBundle_Locale.c */ = {isa = PBXFileReference; fileEncoding = 4; lastKnownFileType = sourcecode.c.c; path = CFBundle_Locale.c; sourceTree = "<group>"; };
		5B5D896D1BBDAD2000234F36 /* CFCalendar.c */ = {isa = PBXFileReference; fileEncoding = 4; lastKnownFileType = sourcecode.c.c; path = CFCalendar.c; sourceTree = "<group>"; };
		5B5D896F1BBDAD4F00234F36 /* CFStorage.h */ = {isa = PBXFileReference; fileEncoding = 4; lastKnownFileType = sourcecode.c.h; path = CFStorage.h; sourceTree = "<group>"; };
		5B5D89701BBDAD4F00234F36 /* CFStorage.c */ = {isa = PBXFileReference; fileEncoding = 4; lastKnownFileType = sourcecode.c.c; path = CFStorage.c; sourceTree = "<group>"; };
		5B5D89731BBDAD9900234F36 /* CFSystemDirectories.c */ = {isa = PBXFileReference; fileEncoding = 4; lastKnownFileType = sourcecode.c.c; path = CFSystemDirectories.c; sourceTree = "<group>"; };
		5B5D89751BBDADD300234F36 /* libicucore.dylib */ = {isa = PBXFileReference; lastKnownFileType = "compiled.mach-o.dylib"; name = libicucore.dylib; path = usr/lib/libicucore.dylib; sourceTree = SDKROOT; };
		5B5D89771BBDADDB00234F36 /* libz.dylib */ = {isa = PBXFileReference; lastKnownFileType = "compiled.mach-o.dylib"; name = libz.dylib; path = usr/lib/libz.dylib; sourceTree = SDKROOT; };
		5B5D89791BBDADDF00234F36 /* libobjc.dylib */ = {isa = PBXFileReference; lastKnownFileType = "compiled.mach-o.dylib"; name = libobjc.dylib; path = usr/lib/libobjc.dylib; sourceTree = SDKROOT; };
		5B5D897B1BBDAE0800234F36 /* CFPlatform.c */ = {isa = PBXFileReference; fileEncoding = 4; lastKnownFileType = sourcecode.c.c; path = CFPlatform.c; sourceTree = "<group>"; };
		5B5D897D1BBDAEE600234F36 /* CFSortFunctions.c */ = {isa = PBXFileReference; fileEncoding = 4; lastKnownFileType = sourcecode.c.c; path = CFSortFunctions.c; sourceTree = "<group>"; };
		5B5D897F1BBDAF0300234F36 /* CFTree.h */ = {isa = PBXFileReference; fileEncoding = 4; lastKnownFileType = sourcecode.c.h; path = CFTree.h; sourceTree = "<group>"; };
		5B5D89801BBDAF0300234F36 /* CFTree.c */ = {isa = PBXFileReference; fileEncoding = 4; lastKnownFileType = sourcecode.c.c; path = CFTree.c; sourceTree = "<group>"; };
		5B5D89831BBDB13800234F36 /* CFConcreteStreams.c */ = {isa = PBXFileReference; fileEncoding = 4; lastKnownFileType = sourcecode.c.c; path = CFConcreteStreams.c; sourceTree = "<group>"; };
		5B5D89851BBDB18D00234F36 /* CFFileUtilities.c */ = {isa = PBXFileReference; fileEncoding = 4; lastKnownFileType = sourcecode.c.c; path = CFFileUtilities.c; sourceTree = "<group>"; };
		5B5D89871BBDB1B400234F36 /* CFSocketStream.c */ = {isa = PBXFileReference; fileEncoding = 4; lastKnownFileType = sourcecode.c.c; path = CFSocketStream.c; sourceTree = "<group>"; };
		5B5D89891BBDB1EF00234F36 /* CFBinaryPList.c */ = {isa = PBXFileReference; fileEncoding = 4; lastKnownFileType = sourcecode.c.c; path = CFBinaryPList.c; sourceTree = "<group>"; tabWidth = 8; };
		5B5D898B1BBDBF6500234F36 /* CFPreferences.c */ = {isa = PBXFileReference; fileEncoding = 4; lastKnownFileType = sourcecode.c.c; path = CFPreferences.c; sourceTree = "<group>"; };
		5B5D898D1BBDBF8C00234F36 /* CFBuiltinConverters.c */ = {isa = PBXFileReference; fileEncoding = 4; lastKnownFileType = sourcecode.c.c; path = CFBuiltinConverters.c; sourceTree = "<group>"; };
		5B5D898F1BBDBFB100234F36 /* CFOldStylePList.c */ = {isa = PBXFileReference; fileEncoding = 4; lastKnownFileType = sourcecode.c.c; path = CFOldStylePList.c; sourceTree = "<group>"; };
		5B5D89911BBDBFC500234F36 /* CFXMLParser.h */ = {isa = PBXFileReference; fileEncoding = 4; lastKnownFileType = sourcecode.c.h; path = CFXMLParser.h; sourceTree = "<group>"; };
		5B5D89931BBDBFCE00234F36 /* CFXMLParser.c */ = {isa = PBXFileReference; fileEncoding = 4; lastKnownFileType = sourcecode.c.c; path = CFXMLParser.c; sourceTree = "<group>"; };
		5B5D89951BBDBFDA00234F36 /* CFXMLInputStream.h */ = {isa = PBXFileReference; fileEncoding = 4; lastKnownFileType = sourcecode.c.h; path = CFXMLInputStream.h; sourceTree = "<group>"; };
		5B5D89961BBDBFDA00234F36 /* CFXMLInputStream.c */ = {isa = PBXFileReference; fileEncoding = 4; lastKnownFileType = sourcecode.c.c; path = CFXMLInputStream.c; sourceTree = "<group>"; };
		5B5D89991BBDBFEA00234F36 /* CFXMLNode.h */ = {isa = PBXFileReference; fileEncoding = 4; lastKnownFileType = sourcecode.c.h; path = CFXMLNode.h; sourceTree = "<group>"; };
		5B5D899A1BBDBFEA00234F36 /* CFXMLNode.c */ = {isa = PBXFileReference; fileEncoding = 4; lastKnownFileType = sourcecode.c.c; path = CFXMLNode.c; sourceTree = "<group>"; };
		5B5D899B1BBDBFEA00234F36 /* CFXMLTree.c */ = {isa = PBXFileReference; fileEncoding = 4; lastKnownFileType = sourcecode.c.c; path = CFXMLTree.c; sourceTree = "<group>"; };
		5B5D899F1BBDC01E00234F36 /* CFICUConverters.c */ = {isa = PBXFileReference; fileEncoding = 4; lastKnownFileType = sourcecode.c.c; path = CFICUConverters.c; sourceTree = "<group>"; };
		5B5D89A31BBDC04100234F36 /* CFPlatformConverters.c */ = {isa = PBXFileReference; fileEncoding = 4; lastKnownFileType = sourcecode.c.c; path = CFPlatformConverters.c; sourceTree = "<group>"; };
		5B5D89A51BBDC06800234F36 /* CFStringEncodingDatabase.c */ = {isa = PBXFileReference; fileEncoding = 4; lastKnownFileType = sourcecode.c.c; path = CFStringEncodingDatabase.c; sourceTree = "<group>"; };
		5B5D89A71BBDC09700234F36 /* CFStringScanner.c */ = {isa = PBXFileReference; fileEncoding = 4; lastKnownFileType = sourcecode.c.c; path = CFStringScanner.c; sourceTree = "<group>"; };
		5B5D89A91BBDC11100234F36 /* CFLocaleKeys.c */ = {isa = PBXFileReference; fileEncoding = 4; lastKnownFileType = sourcecode.c.c; path = CFLocaleKeys.c; sourceTree = "<group>"; };
		5B6228BA1C179041009587FE /* CFRunArray.c */ = {isa = PBXFileReference; fileEncoding = 4; lastKnownFileType = sourcecode.c.c; path = CFRunArray.c; sourceTree = "<group>"; };
		5B6228BC1C179049009587FE /* CFRunArray.h */ = {isa = PBXFileReference; fileEncoding = 4; lastKnownFileType = sourcecode.c.h; path = CFRunArray.h; sourceTree = "<group>"; };
		5B6228BE1C179052009587FE /* CFAttributedString.c */ = {isa = PBXFileReference; fileEncoding = 4; lastKnownFileType = sourcecode.c.c; path = CFAttributedString.c; sourceTree = "<group>"; };
		5B6228C01C17905B009587FE /* CFAttributedString.h */ = {isa = PBXFileReference; fileEncoding = 4; lastKnownFileType = sourcecode.c.h; path = CFAttributedString.h; sourceTree = "<group>"; };
		5B628EDE1D1C995C00CA9570 /* NSMeasurementFormatter.swift */ = {isa = PBXFileReference; fileEncoding = 4; lastKnownFileType = sourcecode.swift; path = NSMeasurementFormatter.swift; sourceTree = "<group>"; };
		5B6E11A61DA451E7009B48A3 /* CFLocale_Private.h */ = {isa = PBXFileReference; fileEncoding = 4; lastKnownFileType = sourcecode.c.h; path = CFLocale_Private.h; sourceTree = "<group>"; };
		5B6E11A81DA45EB5009B48A3 /* CFDateFormatter_Private.h */ = {isa = PBXFileReference; fileEncoding = 4; lastKnownFileType = sourcecode.c.h; path = CFDateFormatter_Private.h; sourceTree = "<group>"; };
		5B6F17921C48631C00935030 /* TestNSNull.swift */ = {isa = PBXFileReference; fileEncoding = 4; lastKnownFileType = sourcecode.swift; path = TestNSNull.swift; sourceTree = "<group>"; };
		5B6F17931C48631C00935030 /* TestNSNumberFormatter.swift */ = {isa = PBXFileReference; fileEncoding = 4; lastKnownFileType = sourcecode.swift; path = TestNSNumberFormatter.swift; sourceTree = "<group>"; };
		5B6F17941C48631C00935030 /* TestProcess.swift */ = {isa = PBXFileReference; fileEncoding = 4; lastKnownFileType = sourcecode.swift; lineEnding = 0; path = TestProcess.swift; sourceTree = "<group>"; xcLanguageSpecificationIdentifier = xcode.lang.swift; };
		5B6F17951C48631C00935030 /* TestNSXMLDocument.swift */ = {isa = PBXFileReference; fileEncoding = 4; lastKnownFileType = sourcecode.swift; path = TestNSXMLDocument.swift; sourceTree = "<group>"; };
		5B6F17961C48631C00935030 /* TestUtils.swift */ = {isa = PBXFileReference; fileEncoding = 4; lastKnownFileType = sourcecode.swift; path = TestUtils.swift; sourceTree = "<group>"; };
		5B7818591D6CB5CD004A01F2 /* CGFloat.swift */ = {isa = PBXFileReference; fileEncoding = 4; lastKnownFileType = sourcecode.swift; path = CGFloat.swift; sourceTree = "<group>"; };
		5B7C8A6E1BEA7F8F00C5B690 /* libCoreFoundation.a */ = {isa = PBXFileReference; explicitFileType = archive.ar; includeInIndex = 0; path = libCoreFoundation.a; sourceTree = BUILT_PRODUCTS_DIR; };
		5B8BA1611D0B773A00938C27 /* IndexSet.swift */ = {isa = PBXFileReference; fileEncoding = 4; lastKnownFileType = sourcecode.swift; path = IndexSet.swift; sourceTree = "<group>"; };
		5B94E8811C430DE70055C035 /* NSStringAPI.swift */ = {isa = PBXFileReference; fileEncoding = 4; lastKnownFileType = sourcecode.swift; path = NSStringAPI.swift; sourceTree = "<group>"; };
		5BA0106D1DF212B300E56898 /* NSPlatform.swift */ = {isa = PBXFileReference; fileEncoding = 4; lastKnownFileType = sourcecode.swift; path = NSPlatform.swift; sourceTree = "<group>"; };
		5BA9BEA31CF380E8009DBD6C /* URLRequest.swift */ = {isa = PBXFileReference; fileEncoding = 4; lastKnownFileType = sourcecode.swift; path = URLRequest.swift; sourceTree = "<group>"; };
		5BA9BEA51CF3D747009DBD6C /* Data.swift */ = {isa = PBXFileReference; fileEncoding = 4; lastKnownFileType = sourcecode.swift; path = Data.swift; sourceTree = "<group>"; };
		5BA9BEA71CF3E7E7009DBD6C /* CharacterSet.swift */ = {isa = PBXFileReference; fileEncoding = 4; lastKnownFileType = sourcecode.swift; path = CharacterSet.swift; sourceTree = "<group>"; };
		5BA9BEBC1CF4F3B8009DBD6C /* Notification.swift */ = {isa = PBXFileReference; fileEncoding = 4; lastKnownFileType = sourcecode.swift; path = Notification.swift; sourceTree = "<group>"; };
		5BC1D8BC1BF3ADFE009D3973 /* TestNSCharacterSet.swift */ = {isa = PBXFileReference; fileEncoding = 4; lastKnownFileType = sourcecode.swift; path = TestNSCharacterSet.swift; sourceTree = "<group>"; };
		5BC2C00D1C07832E00CC214E /* CFStringTransform.c */ = {isa = PBXFileReference; fileEncoding = 4; lastKnownFileType = sourcecode.c.c; path = CFStringTransform.c; sourceTree = "<group>"; };
		5BC46D531D05D6D900005853 /* DateInterval.swift */ = {isa = PBXFileReference; fileEncoding = 4; lastKnownFileType = sourcecode.swift; path = DateInterval.swift; sourceTree = "<group>"; };
		5BCCA8D81CE6697F0059B963 /* URLComponents.swift */ = {isa = PBXFileReference; fileEncoding = 4; lastKnownFileType = sourcecode.swift; path = URLComponents.swift; sourceTree = "<group>"; };
		5BCD03811D3EE35C00E3FF9B /* TimeZone.swift */ = {isa = PBXFileReference; fileEncoding = 4; lastKnownFileType = sourcecode.swift; path = TimeZone.swift; sourceTree = "<group>"; };
		5BD31D1F1D5CE8C400563814 /* Bridging.swift */ = {isa = PBXFileReference; fileEncoding = 4; lastKnownFileType = sourcecode.swift; path = Bridging.swift; sourceTree = "<group>"; };
		5BD31D211D5CEBA800563814 /* String.swift */ = {isa = PBXFileReference; fileEncoding = 4; lastKnownFileType = sourcecode.swift; path = String.swift; sourceTree = "<group>"; };
		5BD31D231D5CECC400563814 /* Array.swift */ = {isa = PBXFileReference; fileEncoding = 4; lastKnownFileType = sourcecode.swift; path = Array.swift; sourceTree = "<group>"; };
		5BD31D3E1D5D19D600563814 /* Dictionary.swift */ = {isa = PBXFileReference; fileEncoding = 4; lastKnownFileType = sourcecode.swift; path = Dictionary.swift; sourceTree = "<group>"; };
		5BD31D401D5D1BC300563814 /* Set.swift */ = {isa = PBXFileReference; fileEncoding = 4; lastKnownFileType = sourcecode.swift; path = Set.swift; sourceTree = "<group>"; };
		5BD70FB11D3D4CDC003B9BF8 /* Locale.swift */ = {isa = PBXFileReference; fileEncoding = 4; lastKnownFileType = sourcecode.swift; path = Locale.swift; sourceTree = "<group>"; };
		5BD70FB31D3D4F8B003B9BF8 /* Calendar.swift */ = {isa = PBXFileReference; fileEncoding = 4; lastKnownFileType = sourcecode.swift; path = Calendar.swift; sourceTree = "<group>"; };
		5BDC3F191BCC440100ED97BB /* CFICULogging.h */ = {isa = PBXFileReference; fileEncoding = 4; lastKnownFileType = sourcecode.c.h; path = CFICULogging.h; sourceTree = "<group>"; };
		5BDC3F1C1BCC447900ED97BB /* CFStringLocalizedFormattingInternal.h */ = {isa = PBXFileReference; fileEncoding = 4; lastKnownFileType = sourcecode.c.h; path = CFStringLocalizedFormattingInternal.h; sourceTree = "<group>"; };
		5BDC3F2E1BCC5DCB00ED97BB /* NSArray.swift */ = {isa = PBXFileReference; fileEncoding = 4; lastKnownFileType = sourcecode.swift; lineEnding = 0; path = NSArray.swift; sourceTree = "<group>"; xcLanguageSpecificationIdentifier = xcode.lang.swift; };
		5BDC3F2F1BCC5DCB00ED97BB /* NSBundle.swift */ = {isa = PBXFileReference; fileEncoding = 4; lastKnownFileType = sourcecode.swift; lineEnding = 0; path = NSBundle.swift; sourceTree = "<group>"; xcLanguageSpecificationIdentifier = xcode.lang.swift; };
		5BDC3F301BCC5DCB00ED97BB /* NSCalendar.swift */ = {isa = PBXFileReference; fileEncoding = 4; lastKnownFileType = sourcecode.swift; lineEnding = 0; path = NSCalendar.swift; sourceTree = "<group>"; xcLanguageSpecificationIdentifier = xcode.lang.swift; };
		5BDC3F311BCC5DCB00ED97BB /* NSCharacterSet.swift */ = {isa = PBXFileReference; fileEncoding = 4; lastKnownFileType = sourcecode.swift; lineEnding = 0; path = NSCharacterSet.swift; sourceTree = "<group>"; xcLanguageSpecificationIdentifier = xcode.lang.swift; };
		5BDC3F321BCC5DCB00ED97BB /* NSCoder.swift */ = {isa = PBXFileReference; fileEncoding = 4; lastKnownFileType = sourcecode.swift; path = NSCoder.swift; sourceTree = "<group>"; };
		5BDC3F331BCC5DCB00ED97BB /* NSData.swift */ = {isa = PBXFileReference; fileEncoding = 4; lastKnownFileType = sourcecode.swift; lineEnding = 0; path = NSData.swift; sourceTree = "<group>"; xcLanguageSpecificationIdentifier = xcode.lang.swift; };
		5BDC3F341BCC5DCB00ED97BB /* NSDate.swift */ = {isa = PBXFileReference; fileEncoding = 4; lastKnownFileType = sourcecode.swift; lineEnding = 0; path = NSDate.swift; sourceTree = "<group>"; xcLanguageSpecificationIdentifier = xcode.lang.swift; };
		5BDC3F351BCC5DCB00ED97BB /* NSDateFormatter.swift */ = {isa = PBXFileReference; fileEncoding = 4; lastKnownFileType = sourcecode.swift; lineEnding = 0; path = NSDateFormatter.swift; sourceTree = "<group>"; xcLanguageSpecificationIdentifier = xcode.lang.swift; };
		5BDC3F361BCC5DCB00ED97BB /* NSDictionary.swift */ = {isa = PBXFileReference; fileEncoding = 4; lastKnownFileType = sourcecode.swift; lineEnding = 0; path = NSDictionary.swift; sourceTree = "<group>"; xcLanguageSpecificationIdentifier = xcode.lang.swift; };
		5BDC3F371BCC5DCB00ED97BB /* NSEnumerator.swift */ = {isa = PBXFileReference; fileEncoding = 4; lastKnownFileType = sourcecode.swift; path = NSEnumerator.swift; sourceTree = "<group>"; };
		5BDC3F381BCC5DCB00ED97BB /* NSError.swift */ = {isa = PBXFileReference; fileEncoding = 4; lastKnownFileType = sourcecode.swift; lineEnding = 0; path = NSError.swift; sourceTree = "<group>"; xcLanguageSpecificationIdentifier = xcode.lang.swift; };
		5BDC3F391BCC5DCB00ED97BB /* NSFormatter.swift */ = {isa = PBXFileReference; fileEncoding = 4; lastKnownFileType = sourcecode.swift; path = NSFormatter.swift; sourceTree = "<group>"; };
		5BDC3F3A1BCC5DCB00ED97BB /* NSHost.swift */ = {isa = PBXFileReference; fileEncoding = 4; lastKnownFileType = sourcecode.swift; path = NSHost.swift; sourceTree = "<group>"; };
		5BDC3F3B1BCC5DCB00ED97BB /* NSLocale.swift */ = {isa = PBXFileReference; fileEncoding = 4; lastKnownFileType = sourcecode.swift; lineEnding = 0; path = NSLocale.swift; sourceTree = "<group>"; xcLanguageSpecificationIdentifier = xcode.lang.swift; };
		5BDC3F3C1BCC5DCB00ED97BB /* NSLock.swift */ = {isa = PBXFileReference; fileEncoding = 4; lastKnownFileType = sourcecode.swift; lineEnding = 0; path = NSLock.swift; sourceTree = "<group>"; xcLanguageSpecificationIdentifier = xcode.lang.swift; };
		5BDC3F3D1BCC5DCB00ED97BB /* NSNumber.swift */ = {isa = PBXFileReference; fileEncoding = 4; lastKnownFileType = sourcecode.swift; lineEnding = 0; path = NSNumber.swift; sourceTree = "<group>"; xcLanguageSpecificationIdentifier = xcode.lang.swift; };
		5BDC3F3E1BCC5DCB00ED97BB /* NSObjCRuntime.swift */ = {isa = PBXFileReference; fileEncoding = 4; lastKnownFileType = sourcecode.swift; lineEnding = 0; path = NSObjCRuntime.swift; sourceTree = "<group>"; xcLanguageSpecificationIdentifier = xcode.lang.swift; };
		5BDC3F3F1BCC5DCB00ED97BB /* NSObject.swift */ = {isa = PBXFileReference; fileEncoding = 4; lastKnownFileType = sourcecode.swift; lineEnding = 0; path = NSObject.swift; sourceTree = "<group>"; xcLanguageSpecificationIdentifier = xcode.lang.swift; };
		5BDC3F401BCC5DCB00ED97BB /* NSPathUtilities.swift */ = {isa = PBXFileReference; fileEncoding = 4; lastKnownFileType = sourcecode.swift; lineEnding = 0; path = NSPathUtilities.swift; sourceTree = "<group>"; xcLanguageSpecificationIdentifier = xcode.lang.swift; };
		5BDC3F411BCC5DCB00ED97BB /* NSProcessInfo.swift */ = {isa = PBXFileReference; fileEncoding = 4; lastKnownFileType = sourcecode.swift; lineEnding = 0; path = NSProcessInfo.swift; sourceTree = "<group>"; xcLanguageSpecificationIdentifier = xcode.lang.swift; };
		5BDC3F421BCC5DCB00ED97BB /* NSPropertyList.swift */ = {isa = PBXFileReference; fileEncoding = 4; lastKnownFileType = sourcecode.swift; lineEnding = 0; path = NSPropertyList.swift; sourceTree = "<group>"; xcLanguageSpecificationIdentifier = xcode.lang.swift; };
		5BDC3F431BCC5DCB00ED97BB /* NSRange.swift */ = {isa = PBXFileReference; fileEncoding = 4; lastKnownFileType = sourcecode.swift; path = NSRange.swift; sourceTree = "<group>"; };
		5BDC3F441BCC5DCB00ED97BB /* NSSet.swift */ = {isa = PBXFileReference; fileEncoding = 4; lastKnownFileType = sourcecode.swift; lineEnding = 0; path = NSSet.swift; sourceTree = "<group>"; xcLanguageSpecificationIdentifier = xcode.lang.swift; };
		5BDC3F451BCC5DCB00ED97BB /* NSString.swift */ = {isa = PBXFileReference; fileEncoding = 4; lastKnownFileType = sourcecode.swift; lineEnding = 0; path = NSString.swift; sourceTree = "<group>"; xcLanguageSpecificationIdentifier = xcode.lang.swift; };
		5BDC3F461BCC5DCB00ED97BB /* NSSwiftRuntime.swift */ = {isa = PBXFileReference; fileEncoding = 4; lastKnownFileType = sourcecode.swift; path = NSSwiftRuntime.swift; sourceTree = "<group>"; };
		5BDC3F471BCC5DCB00ED97BB /* NSThread.swift */ = {isa = PBXFileReference; fileEncoding = 4; lastKnownFileType = sourcecode.swift; path = NSThread.swift; sourceTree = "<group>"; };
		5BDC3F481BCC5DCB00ED97BB /* NSTimer.swift */ = {isa = PBXFileReference; fileEncoding = 4; lastKnownFileType = sourcecode.swift; path = NSTimer.swift; sourceTree = "<group>"; };
		5BDC3F491BCC5DCB00ED97BB /* NSTimeZone.swift */ = {isa = PBXFileReference; fileEncoding = 4; lastKnownFileType = sourcecode.swift; path = NSTimeZone.swift; sourceTree = "<group>"; };
		5BDC3F4A1BCC5DCB00ED97BB /* NSURL.swift */ = {isa = PBXFileReference; fileEncoding = 4; lastKnownFileType = sourcecode.swift; path = NSURL.swift; sourceTree = "<group>"; };
		5BDC3F4B1BCC5DCB00ED97BB /* NSUUID.swift */ = {isa = PBXFileReference; fileEncoding = 4; lastKnownFileType = sourcecode.swift; path = NSUUID.swift; sourceTree = "<group>"; };
		5BDC3F4C1BCC5DCB00ED97BB /* NSValue.swift */ = {isa = PBXFileReference; fileEncoding = 4; lastKnownFileType = sourcecode.swift; path = NSValue.swift; sourceTree = "<group>"; };
		5BDC3F721BCC60EF00ED97BB /* module.modulemap */ = {isa = PBXFileReference; lastKnownFileType = "sourcecode.module-map"; path = module.modulemap; sourceTree = "<group>"; };
		5BDC3FC91BCF176100ED97BB /* NSCFArray.swift */ = {isa = PBXFileReference; fileEncoding = 4; lastKnownFileType = sourcecode.swift; lineEnding = 0; path = NSCFArray.swift; sourceTree = "<group>"; xcLanguageSpecificationIdentifier = xcode.lang.swift; };
		5BDC3FCB1BCF177E00ED97BB /* NSCFString.swift */ = {isa = PBXFileReference; fileEncoding = 4; lastKnownFileType = sourcecode.swift; lineEnding = 0; path = NSCFString.swift; sourceTree = "<group>"; xcLanguageSpecificationIdentifier = xcode.lang.swift; };
		5BDC3FCD1BCF17D300ED97BB /* NSCFDictionary.swift */ = {isa = PBXFileReference; fileEncoding = 4; lastKnownFileType = sourcecode.swift; lineEnding = 0; path = NSCFDictionary.swift; sourceTree = "<group>"; xcLanguageSpecificationIdentifier = xcode.lang.swift; };
		5BDC3FCF1BCF17E600ED97BB /* NSCFSet.swift */ = {isa = PBXFileReference; fileEncoding = 4; lastKnownFileType = sourcecode.swift; path = NSCFSet.swift; sourceTree = "<group>"; };
		5BDC405C1BD6D83B00ED97BB /* TestFoundation.app */ = {isa = PBXFileReference; explicitFileType = wrapper.cfbundle; includeInIndex = 0; path = TestFoundation.app; sourceTree = BUILT_PRODUCTS_DIR; };
		5BDF628E1C1A550800A89075 /* CFRegularExpression.c */ = {isa = PBXFileReference; fileEncoding = 4; lastKnownFileType = sourcecode.c.c; path = CFRegularExpression.c; sourceTree = "<group>"; };
		5BDF628F1C1A550800A89075 /* CFRegularExpression.h */ = {isa = PBXFileReference; fileEncoding = 4; lastKnownFileType = sourcecode.c.h; path = CFRegularExpression.h; sourceTree = "<group>"; };
		5BECBA371D1CAD7000B39B1F /* Measurement.swift */ = {isa = PBXFileReference; fileEncoding = 4; lastKnownFileType = sourcecode.swift; path = Measurement.swift; sourceTree = "<group>"; };
		5BECBA391D1CAE9A00B39B1F /* NSMeasurement.swift */ = {isa = PBXFileReference; fileEncoding = 4; lastKnownFileType = sourcecode.swift; path = NSMeasurement.swift; sourceTree = "<group>"; };
		5BECBA3B1D1CAF8800B39B1F /* Unit.swift */ = {isa = PBXFileReference; fileEncoding = 4; lastKnownFileType = sourcecode.swift; path = Unit.swift; sourceTree = "<group>"; };
		5BF7AEC21BCD568D008F214A /* ForSwiftFoundationOnly.h */ = {isa = PBXFileReference; lastKnownFileType = sourcecode.c.h; path = ForSwiftFoundationOnly.h; sourceTree = "<group>"; };
		5E5835F31C20C9B500C81317 /* TestNSThread.swift */ = {isa = PBXFileReference; fileEncoding = 4; lastKnownFileType = sourcecode.swift; path = TestNSThread.swift; sourceTree = "<group>"; };
		5EB6A15C1C188FC40037DCB8 /* TestNSJSONSerialization.swift */ = {isa = PBXFileReference; fileEncoding = 4; lastKnownFileType = sourcecode.swift; path = TestNSJSONSerialization.swift; sourceTree = "<group>"; };
		5EF673AB1C28B527006212A3 /* TestNSNotificationQueue.swift */ = {isa = PBXFileReference; fileEncoding = 4; lastKnownFileType = sourcecode.swift; path = TestNSNotificationQueue.swift; sourceTree = "<group>"; };
		5FE52C941D147D1C00F7D270 /* TestNSTextCheckingResult.swift */ = {isa = PBXFileReference; fileEncoding = 4; lastKnownFileType = sourcecode.swift; path = TestNSTextCheckingResult.swift; sourceTree = "<group>"; };
		61A395F91C2484490029B337 /* TestNSLocale.swift */ = {isa = PBXFileReference; fileEncoding = 4; lastKnownFileType = sourcecode.swift; path = TestNSLocale.swift; sourceTree = "<group>"; };
		61D6C9EE1C1DFE9500DEF583 /* TestNSTimer.swift */ = {isa = PBXFileReference; fileEncoding = 4; lastKnownFileType = sourcecode.swift; path = TestNSTimer.swift; sourceTree = "<group>"; };
		61E0117B1C1B554D000037DD /* TestNSRunLoop.swift */ = {isa = PBXFileReference; fileEncoding = 4; lastKnownFileType = sourcecode.swift; path = TestNSRunLoop.swift; sourceTree = "<group>"; };
		61F8AE7C1C180FC600FB62F0 /* TestNSNotificationCenter.swift */ = {isa = PBXFileReference; fileEncoding = 4; lastKnownFileType = sourcecode.swift; path = TestNSNotificationCenter.swift; sourceTree = "<group>"; };
		6E203B8C1C1303BB003B2576 /* TestNSBundle.swift */ = {isa = PBXFileReference; fileEncoding = 4; lastKnownFileType = sourcecode.swift; path = TestNSBundle.swift; sourceTree = "<group>"; };
		6EB768271D18C12C00D4B719 /* UUID.swift */ = {isa = PBXFileReference; fileEncoding = 4; lastKnownFileType = sourcecode.swift; path = UUID.swift; sourceTree = "<group>"; };
		790043391CACD33E00ECCBF1 /* TestNSCompoundPredicate.swift */ = {isa = PBXFileReference; fileEncoding = 4; lastKnownFileType = sourcecode.swift; path = TestNSCompoundPredicate.swift; sourceTree = "<group>"; };
		7900433A1CACD33E00ECCBF1 /* TestNSPredicate.swift */ = {isa = PBXFileReference; fileEncoding = 4; lastKnownFileType = sourcecode.swift; path = TestNSPredicate.swift; sourceTree = "<group>"; };
		7A7D6FBA1C16439400957E2E /* TestNSURLResponse.swift */ = {isa = PBXFileReference; fileEncoding = 4; lastKnownFileType = sourcecode.swift; path = TestNSURLResponse.swift; sourceTree = "<group>"; };
		83712C8D1C1684900049AD49 /* TestNSURLRequest.swift */ = {isa = PBXFileReference; fileEncoding = 4; lastKnownFileType = sourcecode.swift; path = TestNSURLRequest.swift; sourceTree = "<group>"; };
		844DC3321C17584F005611F9 /* TestNSScanner.swift */ = {isa = PBXFileReference; fileEncoding = 4; lastKnownFileType = sourcecode.swift; path = TestNSScanner.swift; sourceTree = "<group>"; };
		848A30571C137B3500C83206 /* TestNSHTTPCookie.swift */ = {isa = PBXFileReference; fileEncoding = 4; lastKnownFileType = sourcecode.swift; name = TestNSHTTPCookie.swift; path = TestFoundation/TestNSHTTPCookie.swift; sourceTree = SOURCE_ROOT; };
		84BA558D1C16F90900F48C54 /* TestNSTimeZone.swift */ = {isa = PBXFileReference; fileEncoding = 4; lastKnownFileType = sourcecode.swift; path = TestNSTimeZone.swift; sourceTree = "<group>"; };
		88D28DE61C13AE9000494606 /* TestNSGeometry.swift */ = {isa = PBXFileReference; fileEncoding = 4; lastKnownFileType = sourcecode.swift; path = TestNSGeometry.swift; sourceTree = "<group>"; };
		A5A34B551C18C85D00FD972B /* TestNSByteCountFormatter.swift */ = {isa = PBXFileReference; fileEncoding = 4; lastKnownFileType = sourcecode.swift; path = TestNSByteCountFormatter.swift; sourceTree = "<group>"; };
		AE35A1851CBAC85E0042DB84 /* SwiftFoundation.h */ = {isa = PBXFileReference; fileEncoding = 4; lastKnownFileType = sourcecode.c.h; path = SwiftFoundation.h; sourceTree = "<group>"; };
<<<<<<< HEAD
		BDDAC2051E01907D00082132 /* TestNSLengthFormatter.swift */ = {isa = PBXFileReference; fileEncoding = 4; lastKnownFileType = sourcecode.swift; path = TestNSLengthFormatter.swift; sourceTree = "<group>"; };
=======
		BDFDF0A61DFF5B3E00C04CC5 /* TestNSPersonNameComponents.swift */ = {isa = PBXFileReference; fileEncoding = 4; lastKnownFileType = sourcecode.swift; path = TestNSPersonNameComponents.swift; sourceTree = "<group>"; };
>>>>>>> 99bc426e
		BF8E65301DC3B3CB005AB5C3 /* TestNotification.swift */ = {isa = PBXFileReference; fileEncoding = 4; lastKnownFileType = sourcecode.swift; path = TestNotification.swift; sourceTree = "<group>"; };
		C2A9D75B1C15C08B00993803 /* TestNSUUID.swift */ = {isa = PBXFileReference; fileEncoding = 4; lastKnownFileType = sourcecode.swift; path = TestNSUUID.swift; sourceTree = "<group>"; };
		C93559281C12C49F009FD6A9 /* TestNSAffineTransform.swift */ = {isa = PBXFileReference; fileEncoding = 4; lastKnownFileType = sourcecode.swift; path = TestNSAffineTransform.swift; sourceTree = "<group>"; };
		CC5249BF1D341D23007CB54D /* TestUnitConverter.swift */ = {isa = PBXFileReference; fileEncoding = 4; lastKnownFileType = sourcecode.swift; path = TestUnitConverter.swift; sourceTree = "<group>"; };
		CE19A88B1C23AA2300B4CB6A /* NSStringTestData.txt */ = {isa = PBXFileReference; fileEncoding = 4; lastKnownFileType = text; path = NSStringTestData.txt; sourceTree = "<group>"; };
		D3047AEB1C38BC3300295652 /* TestNSValue.swift */ = {isa = PBXFileReference; fileEncoding = 4; lastKnownFileType = sourcecode.swift; path = TestNSValue.swift; sourceTree = "<group>"; };
		D31302001C30CEA900295652 /* NSConcreteValue.swift */ = {isa = PBXFileReference; fileEncoding = 4; lastKnownFileType = sourcecode.swift; path = NSConcreteValue.swift; sourceTree = "<group>"; };
		D370696D1C394FBF00295652 /* NSKeyedUnarchiver-RangeTest.plist */ = {isa = PBXFileReference; fileEncoding = 4; lastKnownFileType = text.plist.xml; path = "NSKeyedUnarchiver-RangeTest.plist"; sourceTree = "<group>"; };
		D39A14001C2D6E0A00295652 /* NSKeyedUnarchiver.swift */ = {isa = PBXFileReference; fileEncoding = 4; lastKnownFileType = sourcecode.swift; path = NSKeyedUnarchiver.swift; sourceTree = "<group>"; };
		D3A597EF1C33A9E500295652 /* TestNSKeyedUnarchiver.swift */ = {isa = PBXFileReference; fileEncoding = 4; lastKnownFileType = sourcecode.swift; path = TestNSKeyedUnarchiver.swift; sourceTree = "<group>"; };
		D3A597F11C33C68E00295652 /* TestNSKeyedArchiver.swift */ = {isa = PBXFileReference; fileEncoding = 4; lastKnownFileType = sourcecode.swift; path = TestNSKeyedArchiver.swift; sourceTree = "<group>"; };
		D3A597F31C34142600295652 /* NSKeyedUnarchiver-NotificationTest.plist */ = {isa = PBXFileReference; fileEncoding = 4; lastKnownFileType = text.plist.xml; path = "NSKeyedUnarchiver-NotificationTest.plist"; sourceTree = "<group>"; };
		D3A597F51C3415CC00295652 /* NSKeyedUnarchiver-ArrayTest.plist */ = {isa = PBXFileReference; fileEncoding = 4; lastKnownFileType = text.plist.xml; path = "NSKeyedUnarchiver-ArrayTest.plist"; sourceTree = "<group>"; };
		D3A597F61C3415CC00295652 /* NSKeyedUnarchiver-URLTest.plist */ = {isa = PBXFileReference; fileEncoding = 4; lastKnownFileType = text.plist.xml; path = "NSKeyedUnarchiver-URLTest.plist"; sourceTree = "<group>"; };
		D3A597F91C3415F000295652 /* NSKeyedUnarchiver-UUIDTest.plist */ = {isa = PBXFileReference; fileEncoding = 4; lastKnownFileType = text.plist.xml; path = "NSKeyedUnarchiver-UUIDTest.plist"; sourceTree = "<group>"; };
		D3A597FB1C3417EA00295652 /* NSKeyedUnarchiver-ComplexTest.plist */ = {isa = PBXFileReference; fileEncoding = 4; lastKnownFileType = text.plist.xml; path = "NSKeyedUnarchiver-ComplexTest.plist"; sourceTree = "<group>"; };
		D3A597FF1C341E9100295652 /* NSKeyedUnarchiver-ConcreteValueTest.plist */ = {isa = PBXFileReference; fileEncoding = 4; lastKnownFileType = text.plist.xml; path = "NSKeyedUnarchiver-ConcreteValueTest.plist"; sourceTree = "<group>"; };
		D3A598021C349E6A00295652 /* NSKeyedUnarchiver-OrderedSetTest.plist */ = {isa = PBXFileReference; fileEncoding = 4; lastKnownFileType = text.plist.xml; path = "NSKeyedUnarchiver-OrderedSetTest.plist"; sourceTree = "<group>"; };
		D3BCEB9D1C2EDED800295652 /* NSLog.swift */ = {isa = PBXFileReference; fileEncoding = 4; lastKnownFileType = sourcecode.swift; path = NSLog.swift; sourceTree = "<group>"; };
		D3BCEB9F1C2F6DDB00295652 /* NSKeyedCoderOldStyleArray.swift */ = {isa = PBXFileReference; fileEncoding = 4; lastKnownFileType = sourcecode.swift; path = NSKeyedCoderOldStyleArray.swift; sourceTree = "<group>"; };
		D3E8D6D01C367AB600295652 /* NSSpecialValue.swift */ = {isa = PBXFileReference; fileEncoding = 4; lastKnownFileType = sourcecode.swift; path = NSSpecialValue.swift; sourceTree = "<group>"; };
		D3E8D6D21C36982700295652 /* NSKeyedUnarchiver-EdgeInsetsTest.plist */ = {isa = PBXFileReference; fileEncoding = 4; lastKnownFileType = text.plist.xml; path = "NSKeyedUnarchiver-EdgeInsetsTest.plist"; sourceTree = "<group>"; };
		D3E8D6D41C36AC0C00295652 /* NSKeyedUnarchiver-RectTest.plist */ = {isa = PBXFileReference; fileEncoding = 4; lastKnownFileType = text.plist.xml; path = "NSKeyedUnarchiver-RectTest.plist"; sourceTree = "<group>"; };
		D4FE895A1D703D1100DA7986 /* TestURLRequest.swift */ = {isa = PBXFileReference; fileEncoding = 4; lastKnownFileType = sourcecode.swift; path = TestURLRequest.swift; sourceTree = "<group>"; };
		D512D17B1CD883F00032E6A5 /* TestNSFileHandle.swift */ = {isa = PBXFileReference; fileEncoding = 4; lastKnownFileType = sourcecode.swift; path = TestNSFileHandle.swift; sourceTree = "<group>"; };
		D5C40F321CDA1D460005690C /* TestNSOperationQueue.swift */ = {isa = PBXFileReference; fileEncoding = 4; lastKnownFileType = sourcecode.swift; path = TestNSOperationQueue.swift; sourceTree = "<group>"; };
		D834F9931C31C4060023812A /* TestNSOrderedSet.swift */ = {isa = PBXFileReference; fileEncoding = 4; lastKnownFileType = sourcecode.swift; path = TestNSOrderedSet.swift; sourceTree = "<group>"; };
		DCDBB8321C1768AC00313299 /* TestNSData.swift */ = {isa = PBXFileReference; fileEncoding = 4; lastKnownFileType = sourcecode.swift; path = TestNSData.swift; sourceTree = "<group>"; };
		E1A03F351C4828650023AF4D /* PropertyList-1.0.dtd */ = {isa = PBXFileReference; fileEncoding = 4; lastKnownFileType = text.xml; path = "PropertyList-1.0.dtd"; sourceTree = "<group>"; };
		E1A03F371C482C730023AF4D /* NSXMLDTDTestData.xml */ = {isa = PBXFileReference; fileEncoding = 4; lastKnownFileType = text.xml; path = NSXMLDTDTestData.xml; sourceTree = "<group>"; };
		E1A3726E1C31EBFB0023AF4D /* NSXMLDocumentTestData.xml */ = {isa = PBXFileReference; fileEncoding = 4; lastKnownFileType = text.xml; path = NSXMLDocumentTestData.xml; sourceTree = "<group>"; };
		E876A73D1C1180E000F279EC /* TestNSRange.swift */ = {isa = PBXFileReference; fileEncoding = 4; lastKnownFileType = sourcecode.swift; path = TestNSRange.swift; sourceTree = "<group>"; };
		EA01AAEB1DA839C4008F4E07 /* TestProgress.swift */ = {isa = PBXFileReference; fileEncoding = 4; lastKnownFileType = sourcecode.swift; path = TestProgress.swift; sourceTree = "<group>"; };
		EA0812681DA71C8A00651B70 /* ProgressFraction.swift */ = {isa = PBXFileReference; fileEncoding = 4; lastKnownFileType = sourcecode.swift; path = ProgressFraction.swift; sourceTree = "<group>"; };
		EA08126A1DA80C3600651B70 /* TestNSProgressFraction.swift */ = {isa = PBXFileReference; fileEncoding = 4; lastKnownFileType = sourcecode.swift; path = TestNSProgressFraction.swift; sourceTree = "<group>"; };
		EA313DFC1BE7F2E90060A403 /* CFURLComponents_Internal.h */ = {isa = PBXFileReference; fileEncoding = 4; lastKnownFileType = sourcecode.c.h; path = CFURLComponents_Internal.h; sourceTree = "<group>"; };
		EA313DFD1BE7F2E90060A403 /* CFURLComponents_URIParser.c */ = {isa = PBXFileReference; fileEncoding = 4; lastKnownFileType = sourcecode.c.c; path = CFURLComponents_URIParser.c; sourceTree = "<group>"; };
		EA313DFE1BE7F2E90060A403 /* CFURLComponents.c */ = {isa = PBXFileReference; fileEncoding = 4; lastKnownFileType = sourcecode.c.c; path = CFURLComponents.c; sourceTree = "<group>"; };
		EA313DFF1BE7F2E90060A403 /* CFURLComponents.h */ = {isa = PBXFileReference; fileEncoding = 4; lastKnownFileType = sourcecode.c.h; path = CFURLComponents.h; sourceTree = "<group>"; };
		EA418C251D57257D005EAD0D /* NSKeyedArchiverHelpers.swift */ = {isa = PBXFileReference; fileEncoding = 4; lastKnownFileType = sourcecode.swift; path = NSKeyedArchiverHelpers.swift; sourceTree = "<group>"; };
		EA54A6FA1DB16D53009E0809 /* TestObjCRuntime.swift */ = {isa = PBXFileReference; fileEncoding = 4; lastKnownFileType = sourcecode.swift; path = TestObjCRuntime.swift; sourceTree = "<group>"; };
		EA66F6351BEED03E00136161 /* TargetConditionals.h */ = {isa = PBXFileReference; fileEncoding = 4; lastKnownFileType = sourcecode.c.h; name = TargetConditionals.h; path = CoreFoundation/Base.subproj/SwiftRuntime/TargetConditionals.h; sourceTree = SOURCE_ROOT; };
		EA66F6381BF1619600136161 /* main.swift */ = {isa = PBXFileReference; fileEncoding = 4; lastKnownFileType = sourcecode.swift; path = main.swift; sourceTree = "<group>"; };
		EA66F63B1BF1619600136161 /* NSURLTestData.plist */ = {isa = PBXFileReference; fileEncoding = 4; lastKnownFileType = text.plist.xml; path = NSURLTestData.plist; sourceTree = "<group>"; };
		EA66F63C1BF1619600136161 /* TestNSArray.swift */ = {isa = PBXFileReference; fileEncoding = 4; lastKnownFileType = sourcecode.swift; path = TestNSArray.swift; sourceTree = "<group>"; };
		EA66F63D1BF1619600136161 /* TestNSDictionary.swift */ = {isa = PBXFileReference; fileEncoding = 4; lastKnownFileType = sourcecode.swift; path = TestNSDictionary.swift; sourceTree = "<group>"; };
		EA66F63E1BF1619600136161 /* TestNSIndexSet.swift */ = {isa = PBXFileReference; fileEncoding = 4; lastKnownFileType = sourcecode.swift; path = TestNSIndexSet.swift; sourceTree = "<group>"; };
		EA66F63F1BF1619600136161 /* TestNSNumber.swift */ = {isa = PBXFileReference; fileEncoding = 4; lastKnownFileType = sourcecode.swift; path = TestNSNumber.swift; sourceTree = "<group>"; };
		EA66F6401BF1619600136161 /* TestNSPropertyList.swift */ = {isa = PBXFileReference; fileEncoding = 4; lastKnownFileType = sourcecode.swift; path = TestNSPropertyList.swift; sourceTree = "<group>"; };
		EA66F6411BF1619600136161 /* TestNSSet.swift */ = {isa = PBXFileReference; fileEncoding = 4; lastKnownFileType = sourcecode.swift; path = TestNSSet.swift; sourceTree = "<group>"; };
		EA66F6421BF1619600136161 /* TestNSString.swift */ = {isa = PBXFileReference; fileEncoding = 4; lastKnownFileType = sourcecode.swift; path = TestNSString.swift; sourceTree = "<group>"; };
		EA66F6431BF1619600136161 /* TestNSURL.swift */ = {isa = PBXFileReference; fileEncoding = 4; lastKnownFileType = sourcecode.swift; path = TestNSURL.swift; sourceTree = "<group>"; };
		EA66F65E1BF2DF4C00136161 /* uuid.c */ = {isa = PBXFileReference; lastKnownFileType = sourcecode.c.c; name = uuid.c; path = uuid/uuid.c; sourceTree = "<group>"; };
		EA66F65F1BF2DF4C00136161 /* uuid.h */ = {isa = PBXFileReference; lastKnownFileType = sourcecode.c.h; name = uuid.h; path = uuid/uuid.h; sourceTree = "<group>"; };
		EA66F6601BF2DF7700136161 /* Block_private.h */ = {isa = PBXFileReference; lastKnownFileType = sourcecode.c.h; name = Block_private.h; path = closure/Block_private.h; sourceTree = "<group>"; };
		EA66F6611BF2DF7700136161 /* Block.h */ = {isa = PBXFileReference; lastKnownFileType = sourcecode.c.h; name = Block.h; path = closure/Block.h; sourceTree = "<group>"; };
		EA66F6621BF2DF7700136161 /* data.c */ = {isa = PBXFileReference; lastKnownFileType = sourcecode.c.c; name = data.c; path = closure/data.c; sourceTree = "<group>"; };
		EA66F6631BF2DF7700136161 /* runtime.c */ = {isa = PBXFileReference; lastKnownFileType = sourcecode.c.c; name = runtime.c; path = closure/runtime.c; sourceTree = "<group>"; };
		EA66F6651BF2F2E800136161 /* CoreFoundation.h */ = {isa = PBXFileReference; fileEncoding = 4; lastKnownFileType = sourcecode.c.h; name = CoreFoundation.h; path = CoreFoundation/Base.subproj/SwiftRuntime/CoreFoundation.h; sourceTree = SOURCE_ROOT; };
		EA66F6691BF55D4B00136161 /* main.swift */ = {isa = PBXFileReference; fileEncoding = 4; lastKnownFileType = sourcecode.swift; name = main.swift; path = Tools/plutil/main.swift; sourceTree = "<group>"; };
		EA66F66F1BF56CCB00136161 /* plutil */ = {isa = PBXFileReference; explicitFileType = "compiled.mach-o.executable"; includeInIndex = 0; path = plutil; sourceTree = BUILT_PRODUCTS_DIR; };
		EA66F6791BF9401E00136161 /* Info.plist */ = {isa = PBXFileReference; fileEncoding = 4; lastKnownFileType = text.plist.xml; path = Info.plist; sourceTree = "<group>"; };
		EAB57B711BD1C7A5004AC5C5 /* NSPortMessage.swift */ = {isa = PBXFileReference; fileEncoding = 4; lastKnownFileType = sourcecode.swift; path = NSPortMessage.swift; sourceTree = "<group>"; };
		EADE0B4D1BD09E0800C49C64 /* NSAffineTransform.swift */ = {isa = PBXFileReference; fileEncoding = 4; lastKnownFileType = sourcecode.swift; path = NSAffineTransform.swift; sourceTree = "<group>"; };
		EADE0B4F1BD09E3100C49C64 /* NSAttributedString.swift */ = {isa = PBXFileReference; fileEncoding = 4; lastKnownFileType = sourcecode.swift; path = NSAttributedString.swift; sourceTree = "<group>"; };
		EADE0B511BD09F2F00C49C64 /* NSByteCountFormatter.swift */ = {isa = PBXFileReference; fileEncoding = 4; lastKnownFileType = sourcecode.swift; path = NSByteCountFormatter.swift; sourceTree = "<group>"; };
		EADE0B531BD15DFF00C49C64 /* Info.plist */ = {isa = PBXFileReference; fileEncoding = 4; lastKnownFileType = text.plist.xml; path = Info.plist; sourceTree = "<group>"; };
		EADE0B541BD15DFF00C49C64 /* NSCache.swift */ = {isa = PBXFileReference; fileEncoding = 4; lastKnownFileType = sourcecode.swift; path = NSCache.swift; sourceTree = "<group>"; };
		EADE0B551BD15DFF00C49C64 /* NSComparisonPredicate.swift */ = {isa = PBXFileReference; fileEncoding = 4; lastKnownFileType = sourcecode.swift; path = NSComparisonPredicate.swift; sourceTree = "<group>"; };
		EADE0B561BD15DFF00C49C64 /* NSCompoundPredicate.swift */ = {isa = PBXFileReference; fileEncoding = 4; lastKnownFileType = sourcecode.swift; path = NSCompoundPredicate.swift; sourceTree = "<group>"; };
		EADE0B571BD15DFF00C49C64 /* NSDateComponentsFormatter.swift */ = {isa = PBXFileReference; fileEncoding = 4; lastKnownFileType = sourcecode.swift; path = NSDateComponentsFormatter.swift; sourceTree = "<group>"; };
		EADE0B581BD15DFF00C49C64 /* NSDateIntervalFormatter.swift */ = {isa = PBXFileReference; fileEncoding = 4; lastKnownFileType = sourcecode.swift; path = NSDateIntervalFormatter.swift; sourceTree = "<group>"; };
		EADE0B591BD15DFF00C49C64 /* NSDecimal.swift */ = {isa = PBXFileReference; fileEncoding = 4; lastKnownFileType = sourcecode.swift; path = NSDecimal.swift; sourceTree = "<group>"; };
		EADE0B5A1BD15DFF00C49C64 /* NSDecimalNumber.swift */ = {isa = PBXFileReference; fileEncoding = 4; lastKnownFileType = sourcecode.swift; path = NSDecimalNumber.swift; sourceTree = "<group>"; };
		EADE0B5B1BD15DFF00C49C64 /* NSEnergyFormatter.swift */ = {isa = PBXFileReference; fileEncoding = 4; lastKnownFileType = sourcecode.swift; path = NSEnergyFormatter.swift; sourceTree = "<group>"; };
		EADE0B5C1BD15DFF00C49C64 /* NSExpression.swift */ = {isa = PBXFileReference; fileEncoding = 4; lastKnownFileType = sourcecode.swift; path = NSExpression.swift; sourceTree = "<group>"; };
		EADE0B5D1BD15DFF00C49C64 /* NSFileHandle.swift */ = {isa = PBXFileReference; fileEncoding = 4; lastKnownFileType = sourcecode.swift; path = NSFileHandle.swift; sourceTree = "<group>"; };
		EADE0B5E1BD15DFF00C49C64 /* NSFileManager.swift */ = {isa = PBXFileReference; fileEncoding = 4; lastKnownFileType = sourcecode.swift; path = NSFileManager.swift; sourceTree = "<group>"; };
		EADE0B5F1BD15DFF00C49C64 /* NSGeometry.swift */ = {isa = PBXFileReference; fileEncoding = 4; lastKnownFileType = sourcecode.swift; path = NSGeometry.swift; sourceTree = "<group>"; };
		EADE0B601BD15DFF00C49C64 /* NSHTTPCookie.swift */ = {isa = PBXFileReference; fileEncoding = 4; lastKnownFileType = sourcecode.swift; path = NSHTTPCookie.swift; sourceTree = "<group>"; };
		EADE0B611BD15DFF00C49C64 /* NSHTTPCookieStorage.swift */ = {isa = PBXFileReference; fileEncoding = 4; lastKnownFileType = sourcecode.swift; path = NSHTTPCookieStorage.swift; sourceTree = "<group>"; };
		EADE0B621BD15DFF00C49C64 /* NSIndexPath.swift */ = {isa = PBXFileReference; fileEncoding = 4; lastKnownFileType = sourcecode.swift; path = NSIndexPath.swift; sourceTree = "<group>"; };
		EADE0B631BD15DFF00C49C64 /* NSIndexSet.swift */ = {isa = PBXFileReference; fileEncoding = 4; lastKnownFileType = sourcecode.swift; path = NSIndexSet.swift; sourceTree = "<group>"; };
		EADE0B641BD15DFF00C49C64 /* NSJSONSerialization.swift */ = {isa = PBXFileReference; fileEncoding = 4; lastKnownFileType = sourcecode.swift; path = NSJSONSerialization.swift; sourceTree = "<group>"; };
		EADE0B651BD15DFF00C49C64 /* NSKeyedArchiver.swift */ = {isa = PBXFileReference; fileEncoding = 4; lastKnownFileType = sourcecode.swift; path = NSKeyedArchiver.swift; sourceTree = "<group>"; };
		EADE0B661BD15DFF00C49C64 /* NSLengthFormatter.swift */ = {isa = PBXFileReference; fileEncoding = 4; lastKnownFileType = sourcecode.swift; path = NSLengthFormatter.swift; sourceTree = "<group>"; };
		EADE0B681BD15DFF00C49C64 /* NSMassFormatter.swift */ = {isa = PBXFileReference; fileEncoding = 4; lastKnownFileType = sourcecode.swift; path = NSMassFormatter.swift; sourceTree = "<group>"; };
		EADE0B691BD15DFF00C49C64 /* NSNotification.swift */ = {isa = PBXFileReference; fileEncoding = 4; lastKnownFileType = sourcecode.swift; path = NSNotification.swift; sourceTree = "<group>"; };
		EADE0B6A1BD15DFF00C49C64 /* NSNotificationQueue.swift */ = {isa = PBXFileReference; fileEncoding = 4; lastKnownFileType = sourcecode.swift; path = NSNotificationQueue.swift; sourceTree = "<group>"; };
		EADE0B6B1BD15DFF00C49C64 /* NSNull.swift */ = {isa = PBXFileReference; fileEncoding = 4; lastKnownFileType = sourcecode.swift; path = NSNull.swift; sourceTree = "<group>"; };
		EADE0B6C1BD15DFF00C49C64 /* NSNumberFormatter.swift */ = {isa = PBXFileReference; fileEncoding = 4; lastKnownFileType = sourcecode.swift; path = NSNumberFormatter.swift; sourceTree = "<group>"; };
		EADE0B6D1BD15DFF00C49C64 /* NSOperation.swift */ = {isa = PBXFileReference; fileEncoding = 4; lastKnownFileType = sourcecode.swift; path = NSOperation.swift; sourceTree = "<group>"; };
		EADE0B6E1BD15DFF00C49C64 /* NSOrderedSet.swift */ = {isa = PBXFileReference; fileEncoding = 4; lastKnownFileType = sourcecode.swift; lineEnding = 0; path = NSOrderedSet.swift; sourceTree = "<group>"; xcLanguageSpecificationIdentifier = xcode.lang.swift; };
		EADE0B701BD15DFF00C49C64 /* NSPersonNameComponents.swift */ = {isa = PBXFileReference; fileEncoding = 4; lastKnownFileType = sourcecode.swift; path = NSPersonNameComponents.swift; sourceTree = "<group>"; };
		EADE0B711BD15DFF00C49C64 /* NSPersonNameComponentsFormatter.swift */ = {isa = PBXFileReference; fileEncoding = 4; lastKnownFileType = sourcecode.swift; path = NSPersonNameComponentsFormatter.swift; sourceTree = "<group>"; };
		EADE0B721BD15DFF00C49C64 /* NSPort.swift */ = {isa = PBXFileReference; fileEncoding = 4; lastKnownFileType = sourcecode.swift; path = NSPort.swift; sourceTree = "<group>"; };
		EADE0B731BD15DFF00C49C64 /* NSPredicate.swift */ = {isa = PBXFileReference; fileEncoding = 4; lastKnownFileType = sourcecode.swift; path = NSPredicate.swift; sourceTree = "<group>"; };
		EADE0B741BD15DFF00C49C64 /* Progress.swift */ = {isa = PBXFileReference; fileEncoding = 4; lastKnownFileType = sourcecode.swift; path = Progress.swift; sourceTree = "<group>"; };
		EADE0B751BD15DFF00C49C64 /* NSRegularExpression.swift */ = {isa = PBXFileReference; fileEncoding = 4; lastKnownFileType = sourcecode.swift; path = NSRegularExpression.swift; sourceTree = "<group>"; };
		EADE0B761BD15DFF00C49C64 /* NSRunLoop.swift */ = {isa = PBXFileReference; fileEncoding = 4; lastKnownFileType = sourcecode.swift; path = NSRunLoop.swift; sourceTree = "<group>"; };
		EADE0B771BD15DFF00C49C64 /* NSScanner.swift */ = {isa = PBXFileReference; fileEncoding = 4; lastKnownFileType = sourcecode.swift; path = NSScanner.swift; sourceTree = "<group>"; };
		EADE0B781BD15DFF00C49C64 /* NSSortDescriptor.swift */ = {isa = PBXFileReference; fileEncoding = 4; lastKnownFileType = sourcecode.swift; path = NSSortDescriptor.swift; sourceTree = "<group>"; };
		EADE0B791BD15DFF00C49C64 /* NSStream.swift */ = {isa = PBXFileReference; fileEncoding = 4; lastKnownFileType = sourcecode.swift; path = NSStream.swift; sourceTree = "<group>"; };
		EADE0B7A1BD15DFF00C49C64 /* Process.swift */ = {isa = PBXFileReference; fileEncoding = 4; lastKnownFileType = sourcecode.swift; lineEnding = 0; path = Process.swift; sourceTree = "<group>"; xcLanguageSpecificationIdentifier = xcode.lang.swift; };
		EADE0B7B1BD15DFF00C49C64 /* NSTextCheckingResult.swift */ = {isa = PBXFileReference; fileEncoding = 4; lastKnownFileType = sourcecode.swift; path = NSTextCheckingResult.swift; sourceTree = "<group>"; };
		EADE0B7D1BD15DFF00C49C64 /* NSURLAuthenticationChallenge.swift */ = {isa = PBXFileReference; fileEncoding = 4; lastKnownFileType = sourcecode.swift; path = NSURLAuthenticationChallenge.swift; sourceTree = "<group>"; };
		EADE0B7E1BD15DFF00C49C64 /* NSURLCache.swift */ = {isa = PBXFileReference; fileEncoding = 4; lastKnownFileType = sourcecode.swift; path = NSURLCache.swift; sourceTree = "<group>"; };
		EADE0B7F1BD15DFF00C49C64 /* NSURLCredential.swift */ = {isa = PBXFileReference; fileEncoding = 4; lastKnownFileType = sourcecode.swift; path = NSURLCredential.swift; sourceTree = "<group>"; };
		EADE0B801BD15DFF00C49C64 /* NSURLCredentialStorage.swift */ = {isa = PBXFileReference; fileEncoding = 4; lastKnownFileType = sourcecode.swift; path = NSURLCredentialStorage.swift; sourceTree = "<group>"; };
		EADE0B811BD15DFF00C49C64 /* NSURLError.swift */ = {isa = PBXFileReference; fileEncoding = 4; lastKnownFileType = sourcecode.swift; path = NSURLError.swift; sourceTree = "<group>"; };
		EADE0B821BD15DFF00C49C64 /* NSURLProtectionSpace.swift */ = {isa = PBXFileReference; fileEncoding = 4; lastKnownFileType = sourcecode.swift; path = NSURLProtectionSpace.swift; sourceTree = "<group>"; };
		EADE0B831BD15DFF00C49C64 /* NSURLProtocol.swift */ = {isa = PBXFileReference; fileEncoding = 4; lastKnownFileType = sourcecode.swift; path = NSURLProtocol.swift; sourceTree = "<group>"; };
		EADE0B841BD15DFF00C49C64 /* NSURLRequest.swift */ = {isa = PBXFileReference; fileEncoding = 4; lastKnownFileType = sourcecode.swift; path = NSURLRequest.swift; sourceTree = "<group>"; };
		EADE0B851BD15DFF00C49C64 /* NSURLResponse.swift */ = {isa = PBXFileReference; fileEncoding = 4; lastKnownFileType = sourcecode.swift; path = NSURLResponse.swift; sourceTree = "<group>"; };
		EADE0B871BD15DFF00C49C64 /* NSUserDefaults.swift */ = {isa = PBXFileReference; fileEncoding = 4; lastKnownFileType = sourcecode.swift; path = NSUserDefaults.swift; sourceTree = "<group>"; };
		EADE0B891BD15DFF00C49C64 /* NSXMLDocument.swift */ = {isa = PBXFileReference; fileEncoding = 4; lastKnownFileType = sourcecode.swift; path = NSXMLDocument.swift; sourceTree = "<group>"; };
		EADE0B8A1BD15DFF00C49C64 /* NSXMLDTD.swift */ = {isa = PBXFileReference; fileEncoding = 4; lastKnownFileType = sourcecode.swift; path = NSXMLDTD.swift; sourceTree = "<group>"; };
		EADE0B8B1BD15DFF00C49C64 /* NSXMLDTDNode.swift */ = {isa = PBXFileReference; fileEncoding = 4; lastKnownFileType = sourcecode.swift; path = NSXMLDTDNode.swift; sourceTree = "<group>"; };
		EADE0B8C1BD15DFF00C49C64 /* NSXMLElement.swift */ = {isa = PBXFileReference; fileEncoding = 4; lastKnownFileType = sourcecode.swift; path = NSXMLElement.swift; sourceTree = "<group>"; };
		EADE0B8D1BD15DFF00C49C64 /* NSXMLNode.swift */ = {isa = PBXFileReference; fileEncoding = 4; lastKnownFileType = sourcecode.swift; path = NSXMLNode.swift; sourceTree = "<group>"; };
		EADE0B8F1BD15DFF00C49C64 /* NSXMLParser.swift */ = {isa = PBXFileReference; fileEncoding = 4; lastKnownFileType = sourcecode.swift; path = NSXMLParser.swift; sourceTree = "<group>"; };
		F03A43161D48778200A7791E /* CFAsmMacros.h */ = {isa = PBXFileReference; fileEncoding = 4; lastKnownFileType = sourcecode.c.h; path = CFAsmMacros.h; sourceTree = "<group>"; };
		F9E0BB361CA70B8000F7FF3C /* TestNSURLCredential.swift */ = {isa = PBXFileReference; fileEncoding = 4; lastKnownFileType = sourcecode.swift; path = TestNSURLCredential.swift; sourceTree = "<group>"; };
/* End PBXFileReference section */

/* Begin PBXFrameworksBuildPhase section */
		5B5D88591BBC938800234F36 /* Frameworks */ = {
			isa = PBXFrameworksBuildPhase;
			buildActionMask = 2147483647;
			files = (
				5B1FD9E11D6D178E0080E83C /* libcurl.3.dylib in Frameworks */,
				5B40F9F41C12524C000E72E3 /* libxml2.dylib in Frameworks */,
				5B7C8B031BEA86A900C5B690 /* libCoreFoundation.a in Frameworks */,
				5B5D89781BBDADDB00234F36 /* libz.dylib in Frameworks */,
				5B5D89761BBDADD300234F36 /* libicucore.dylib in Frameworks */,
			);
			runOnlyForDeploymentPostprocessing = 0;
		};
		5B7C8A6B1BEA7F8F00C5B690 /* Frameworks */ = {
			isa = PBXFrameworksBuildPhase;
			buildActionMask = 2147483647;
			files = (
			);
			runOnlyForDeploymentPostprocessing = 0;
		};
		5BDC40591BD6D83B00ED97BB /* Frameworks */ = {
			isa = PBXFrameworksBuildPhase;
			buildActionMask = 2147483647;
			files = (
				5BDC406C1BD6D89300ED97BB /* SwiftFoundation.framework in Frameworks */,
			);
			runOnlyForDeploymentPostprocessing = 0;
		};
		EA66F66C1BF56CCB00136161 /* Frameworks */ = {
			isa = PBXFrameworksBuildPhase;
			buildActionMask = 2147483647;
			files = (
				EA66F6771BF56D4C00136161 /* SwiftFoundation.framework in Frameworks */,
			);
			runOnlyForDeploymentPostprocessing = 0;
		};
/* End PBXFrameworksBuildPhase section */

/* Begin PBXGroup section */
		5B1FD9C71D6D162D0080E83C /* Session */ = {
			isa = PBXGroup;
			children = (
				5B1FD9C81D6D16580080E83C /* Configuration.swift */,
				5B1FD9C91D6D16580080E83C /* EasyHandle.swift */,
				5B1FD9CA1D6D16580080E83C /* HTTPBodySource.swift */,
				5B1FD9CB1D6D16580080E83C /* HTTPMessage.swift */,
				5B1FD9CC1D6D16580080E83C /* libcurlHelpers.swift */,
				5B1FD9CD1D6D16580080E83C /* MultiHandle.swift */,
				5B1FD9CE1D6D16580080E83C /* NSURLSession.swift */,
				5B1FD9CF1D6D16580080E83C /* NSURLSessionConfiguration.swift */,
				5B1FD9D01D6D16580080E83C /* NSURLSessionDelegate.swift */,
				5B1FD9D11D6D16580080E83C /* NSURLSessionTask.swift */,
				5B1FD9D21D6D16580080E83C /* TaskRegistry.swift */,
				5B1FD9D31D6D16580080E83C /* TransferState.swift */,
			);
			name = Session;
			path = NSURLSession;
			sourceTree = "<group>";
		};
		5B5D88531BBC938800234F36 = {
			isa = PBXGroup;
			children = (
				5BDC3F2C1BCC5DB500ED97BB /* Foundation */,
				EAB57B681BD1A255004AC5C5 /* CoreFoundation */,
				EA66F65B1BF2DF3200136161 /* Bootstrap */,
				EA66F6681BF55D3E00136161 /* Tools */,
				EA66F6371BF1619600136161 /* TestFoundation */,
				5B5D89AB1BBDCD0B00234F36 /* Frameworks */,
				5B5D885E1BBC938800234F36 /* Products */,
			);
			indentWidth = 4;
			sourceTree = "<group>";
			tabWidth = 4;
			usesTabs = 0;
		};
		5B5D885E1BBC938800234F36 /* Products */ = {
			isa = PBXGroup;
			children = (
				5B5D885D1BBC938800234F36 /* SwiftFoundation.framework */,
				5BDC405C1BD6D83B00ED97BB /* TestFoundation.app */,
				5B7C8A6E1BEA7F8F00C5B690 /* libCoreFoundation.a */,
				EA66F66F1BF56CCB00136161 /* plutil */,
			);
			name = Products;
			sourceTree = "<group>";
		};
		5B5D88691BBC946400234F36 /* Preferences */ = {
			isa = PBXGroup;
			children = (
				5B5D886A1BBC948300234F36 /* CFApplicationPreferences.c */,
				5B5D898B1BBDBF6500234F36 /* CFPreferences.c */,
				5B5D886C1BBC94C400234F36 /* CFPreferences.h */,
			);
			name = Preferences;
			path = CoreFoundation/Preferences.subproj;
			sourceTree = "<group>";
		};
		5B5D88711BBC951A00234F36 /* Base */ = {
			isa = PBXGroup;
			children = (
				F03A43161D48778200A7791E /* CFAsmMacros.h */,
				5BDC3F721BCC60EF00ED97BB /* module.modulemap */,
				5B5D88741BBC954000234F36 /* CFAvailability.h */,
				5B5D895D1BBDABBF00234F36 /* CFBase.c */,
				5B5D88721BBC952A00234F36 /* CFBase.h */,
				5B5D89191BBDA4EE00234F36 /* CFByteOrder.h */,
				5B5D89851BBDB18D00234F36 /* CFFileUtilities.c */,
				5B5D888A1BBC963C00234F36 /* CFInternal.h */,
				5B5D88BC1BBC97E400234F36 /* CFLogUtilities.h */,
				5B5D897B1BBDAE0800234F36 /* CFPlatform.c */,
				5B5D88CC1BBC986300234F36 /* CFPriv.h */,
				5B5D88C31BBC981C00234F36 /* CFRuntime.c */,
				5B5D88C21BBC981C00234F36 /* CFRuntime.h */,
				5B5D897D1BBDAEE600234F36 /* CFSortFunctions.c */,
				5B5D89731BBDAD9900234F36 /* CFSystemDirectories.c */,
				5B5D89601BBDABF400234F36 /* CFUtilities.c */,
				5B5D895F1BBDABF400234F36 /* CFUtilities.h */,
				5B5D89541BBDAA0100234F36 /* CFUUID.c */,
				5B5D89531BBDAA0100234F36 /* CFUUID.h */,
				5B5D88B51BBC978900234F36 /* CoreFoundation_Prefix.h */,
				5B5D895B1BBDAB7E00234F36 /* CoreFoundation.h */,
				5B5D88C61BBC983600234F36 /* ForFoundationOnly.h */,
				5BF7AEC21BCD568D008F214A /* ForSwiftFoundationOnly.h */,
				EA66F6321BEECC7400136161 /* SwiftRuntime */,
			);
			name = Base;
			path = CoreFoundation/Base.subproj;
			sourceTree = "<group>";
		};
		5B5D88761BBC955900234F36 /* Collections */ = {
			isa = PBXGroup;
			children = (
				5B5D88781BBC956C00234F36 /* CFArray.c */,
				5B5D88771BBC956C00234F36 /* CFArray.h */,
				5B5D89161BBC9C5500234F36 /* CFBag.c */,
				5B5D89151BBC9C5500234F36 /* CFBag.h */,
				5B5D89581BBDAAC600234F36 /* CFBasicHash.c */,
				5B5D89571BBDAAC600234F36 /* CFBasicHash.h */,
				5B5D89641BBDAC3E00234F36 /* CFBinaryHeap.c */,
				5B5D89631BBDAC3E00234F36 /* CFBinaryHeap.h */,
				5B5D89681BBDACB800234F36 /* CFBitVector.c */,
				5B5D89671BBDACB800234F36 /* CFBitVector.h */,
				5B5D88871BBC962500234F36 /* CFData.c */,
				5B5D88861BBC962500234F36 /* CFData.h */,
				5B5D888D1BBC964D00234F36 /* CFDictionary.c */,
				5B5D888C1BBC964D00234F36 /* CFDictionary.h */,
				5B5D88C91BBC984900234F36 /* CFSet.c */,
				5B5D88C81BBC984900234F36 /* CFSet.h */,
				5B5D89701BBDAD4F00234F36 /* CFStorage.c */,
				5B5D896F1BBDAD4F00234F36 /* CFStorage.h */,
				5B5D89801BBDAF0300234F36 /* CFTree.c */,
				5B5D897F1BBDAF0300234F36 /* CFTree.h */,
			);
			name = Collections;
			path = CoreFoundation/Collections.subproj;
			sourceTree = "<group>";
		};
		5B5D887B1BBC95F100234F36 /* String */ = {
			isa = PBXGroup;
			children = (
				5B5D89351BBDA76300234F36 /* CFBurstTrie.c */,
				5B5D89341BBDA76300234F36 /* CFBurstTrie.h */,
				5B5D88921BBC969400234F36 /* CFCharacterSet.c */,
				5B5D88901BBC969400234F36 /* CFCharacterSet.h */,
				5B5D88911BBC969400234F36 /* CFCharacterSetPriv.h */,
				5B5D887D1BBC960100234F36 /* CFString.c */,
				5B5D887C1BBC960100234F36 /* CFString.h */,
				5B5D887E1BBC960100234F36 /* CFStringDefaultEncoding.h */,
				5B5D890F1BBC9C1B00234F36 /* CFStringEncodingExt.h */,
				5B5D887F1BBC960100234F36 /* CFStringEncodings.c */,
				5B5D89A71BBDC09700234F36 /* CFStringScanner.c */,
				5B5D88801BBC960100234F36 /* CFStringUtilities.c */,
				5BDC3F1C1BCC447900ED97BB /* CFStringLocalizedFormattingInternal.h */,
				5BC2C00D1C07832E00CC214E /* CFStringTransform.c */,
				5BDF628E1C1A550800A89075 /* CFRegularExpression.c */,
				5BDF628F1C1A550800A89075 /* CFRegularExpression.h */,
				5B6228BC1C179049009587FE /* CFRunArray.h */,
				5B6228BA1C179041009587FE /* CFRunArray.c */,
				5B6228C01C17905B009587FE /* CFAttributedString.h */,
				5B6228BE1C179052009587FE /* CFAttributedString.c */,
			);
			name = String;
			path = CoreFoundation/String.subproj;
			sourceTree = "<group>";
		};
		5B5D88961BBC96B600234F36 /* URL */ = {
			isa = PBXGroup;
			children = (
				EA313DFC1BE7F2E90060A403 /* CFURLComponents_Internal.h */,
				EA313DFD1BE7F2E90060A403 /* CFURLComponents_URIParser.c */,
				EA313DFE1BE7F2E90060A403 /* CFURLComponents.c */,
				EA313DFF1BE7F2E90060A403 /* CFURLComponents.h */,
				5B5D88981BBC96C300234F36 /* CFURL.c */,
				5B5D88971BBC96C300234F36 /* CFURL.h */,
				5B5D88991BBC96C300234F36 /* CFURL.inc.h */,
				5B5D889E1BBC96D400234F36 /* CFURLAccess.c */,
				5B5D889D1BBC96D400234F36 /* CFURLAccess.h */,
				5B5D889F1BBC96D400234F36 /* CFURLPriv.h */,
				5B1FD9C11D6D160F0080E83C /* CFURLSessionInterface.c */,
				5B1FD9C21D6D160F0080E83C /* CFURLSessionInterface.h */,
			);
			name = URL;
			path = CoreFoundation/URL.subproj;
			sourceTree = "<group>";
		};
		5B5D88A31BBC96FD00234F36 /* Error */ = {
			isa = PBXGroup;
			children = (
				5B5D88A61BBC970D00234F36 /* CFError_Private.h */,
				5B5D88A41BBC970D00234F36 /* CFError.c */,
				5B5D88A51BBC970D00234F36 /* CFError.h */,
			);
			name = Error;
			path = CoreFoundation/Error.subproj;
			sourceTree = "<group>";
		};
		5B5D88AA1BBC972A00234F36 /* Locale */ = {
			isa = PBXGroup;
			children = (
				5B5D896D1BBDAD2000234F36 /* CFCalendar.c */,
				5B5D891B1BBDA50800234F36 /* CFCalendar.h */,
				5B5D890B1BBC9BEF00234F36 /* CFDateFormatter.c */,
				5B5D89091BBC9BEF00234F36 /* CFDateFormatter.h */,
				5B6E11A81DA45EB5009B48A3 /* CFDateFormatter_Private.h */,
				5B5D88AC1BBC974700234F36 /* CFLocale.c */,
				5B5D88AB1BBC974700234F36 /* CFLocale.h */,
				5B5D88AD1BBC974700234F36 /* CFLocaleIdentifier.c */,
				5B5D88AE1BBC974700234F36 /* CFLocaleInternal.h */,
				5B5D89121BBC9C3400234F36 /* CFNumberFormatter.c */,
				5B5D89111BBC9C3400234F36 /* CFNumberFormatter.h */,
				5B5D89A91BBDC11100234F36 /* CFLocaleKeys.c */,
				5BDC3F191BCC440100ED97BB /* CFICULogging.h */,
				5B6E11A61DA451E7009B48A3 /* CFLocale_Private.h */,
			);
			name = Locale;
			path = CoreFoundation/Locale.subproj;
			sourceTree = "<group>";
		};
		5B5D88B71BBC97C000234F36 /* NumberDate */ = {
			isa = PBXGroup;
			children = (
				5B5D891E1BBDA65F00234F36 /* CFBigNumber.c */,
				5B5D891D1BBDA65F00234F36 /* CFBigNumber.h */,
				5B5D88B91BBC97D100234F36 /* CFDate.c */,
				5B5D88B81BBC97D100234F36 /* CFDate.h */,
				5B5D88D41BBC9AC500234F36 /* CFNumber.c */,
				5B5D88D31BBC9AC500234F36 /* CFNumber.h */,
				5B5D88BF1BBC980100234F36 /* CFTimeZone.c */,
				5B5D88BE1BBC980100234F36 /* CFTimeZone.h */,
			);
			name = NumberDate;
			path = CoreFoundation/NumberDate.subproj;
			sourceTree = "<group>";
		};
		5B5D88CE1BBC987A00234F36 /* RunLoop */ = {
			isa = PBXGroup;
			children = (
				5B5D88D01BBC9AAC00234F36 /* CFMachPort.c */,
				5B5D88CF1BBC9AAC00234F36 /* CFMachPort.h */,
				5B5D88DC1BBC9AEC00234F36 /* CFMessagePort.c */,
				5B5D88DB1BBC9AEC00234F36 /* CFMessagePort.h */,
				5B5D88D81BBC9AD800234F36 /* CFRunLoop.c */,
				5B5D88D71BBC9AD800234F36 /* CFRunLoop.h */,
				5B5D88E01BBC9B0300234F36 /* CFSocket.c */,
				5B5D88DF1BBC9B0300234F36 /* CFSocket.h */,
			);
			name = RunLoop;
			path = CoreFoundation/RunLoop.subproj;
			sourceTree = "<group>";
		};
		5B5D88E41BBC9B2D00234F36 /* PlugIn */ = {
			isa = PBXGroup;
			children = (
				5B5D88EE1BBC9B5C00234F36 /* CFBundle_Binary.c */,
				5B5D88E71BBC9B5C00234F36 /* CFBundle_BinaryTypes.h */,
				5B5D88ED1BBC9B5C00234F36 /* CFBundle_Grok.c */,
				5B5D88EB1BBC9B5C00234F36 /* CFBundle_InfoPlist.c */,
				5B5D88E81BBC9B5C00234F36 /* CFBundle_Internal.h */,
				5B5D896B1BBDACE400234F36 /* CFBundle_Locale.c */,
				5B5D88EA1BBC9B5C00234F36 /* CFBundle_Resources.c */,
				5B5D88EC1BBC9B5C00234F36 /* CFBundle_Strings.c */,
				5B5D88E91BBC9B5C00234F36 /* CFBundle.c */,
				5B5D88E51BBC9B5C00234F36 /* CFBundle.h */,
				5B5D88E61BBC9B5C00234F36 /* CFBundlePriv.h */,
				5B5D894A1BBDA9EE00234F36 /* CFPlugIn_Factory.c */,
				5B5D89471BBDA9EE00234F36 /* CFPlugIn_Factory.h */,
				5B5D894B1BBDA9EE00234F36 /* CFPlugIn_Instance.c */,
				5B5D89491BBDA9EE00234F36 /* CFPlugIn_PlugIn.c */,
				5B5D89481BBDA9EE00234F36 /* CFPlugIn.c */,
				5B5D89451BBDA9EE00234F36 /* CFPlugIn.h */,
				5B5D89461BBDA9EE00234F36 /* CFPlugInCOM.h */,
			);
			name = PlugIn;
			path = CoreFoundation/PlugIn.subproj;
			sourceTree = "<group>";
		};
		5B5D88F91BBC9B8100234F36 /* Parsing */ = {
			isa = PBXGroup;
			children = (
				5B5D89891BBDB1EF00234F36 /* CFBinaryPList.c */,
				5B5D898F1BBDBFB100234F36 /* CFOldStylePList.c */,
				5B5D88FB1BBC9B9500234F36 /* CFPropertyList.c */,
				5B5D88FA1BBC9B9500234F36 /* CFPropertyList.h */,
				5B5D89961BBDBFDA00234F36 /* CFXMLInputStream.c */,
				5B5D89951BBDBFDA00234F36 /* CFXMLInputStream.h */,
				5B5D899A1BBDBFEA00234F36 /* CFXMLNode.c */,
				5B5D89991BBDBFEA00234F36 /* CFXMLNode.h */,
				5B5D89931BBDBFCE00234F36 /* CFXMLParser.c */,
				5B5D89911BBDBFC500234F36 /* CFXMLParser.h */,
				5B5D899B1BBDBFEA00234F36 /* CFXMLTree.c */,
				5B40F9EB1C124F45000E72E3 /* CFXMLInterface.c */,
				5B40F9EC1C124F45000E72E3 /* CFXMLInterface.h */,
			);
			name = Parsing;
			path = CoreFoundation/Parsing.subproj;
			sourceTree = "<group>";
		};
		5B5D88FE1BBC9BB400234F36 /* Stream */ = {
			isa = PBXGroup;
			children = (
				5B5D89831BBDB13800234F36 /* CFConcreteStreams.c */,
				5B5D89871BBDB1B400234F36 /* CFSocketStream.c */,
				5B5D89031BBC9BC300234F36 /* CFStream.c */,
				5B5D88FF1BBC9BC300234F36 /* CFStream.h */,
				5B5D89021BBC9BC300234F36 /* CFStreamAbstract.h */,
				5B5D89011BBC9BC300234F36 /* CFStreamInternal.h */,
				5B5D89001BBC9BC300234F36 /* CFStreamPriv.h */,
			);
			name = Stream;
			path = CoreFoundation/Stream.subproj;
			sourceTree = "<group>";
		};
		5B5D89211BBDA6AC00234F36 /* StringEncodings */ = {
			isa = PBXGroup;
			children = (
				5B5D898D1BBDBF8C00234F36 /* CFBuiltinConverters.c */,
				5B5D899F1BBDC01E00234F36 /* CFICUConverters.c */,
				5B5D89321BBDA74B00234F36 /* CFICUConverters.h */,
				5B5D89A31BBDC04100234F36 /* CFPlatformConverters.c */,
				5B5D89261BBDA6DD00234F36 /* CFStringEncodingConverter.c */,
				5B5D89241BBDA6DD00234F36 /* CFStringEncodingConverter.h */,
				5B5D89221BBDA6C000234F36 /* CFStringEncodingConverterExt.h */,
				5B5D89251BBDA6DD00234F36 /* CFStringEncodingConverterPriv.h */,
				5B5D89A51BBDC06800234F36 /* CFStringEncodingDatabase.c */,
				5B5D89301BBDA73600234F36 /* CFStringEncodingDatabase.h */,
				5B5D892C1BBDA71100234F36 /* CFUniChar.c */,
				5B5D892A1BBDA71100234F36 /* CFUniChar.h */,
				5B5D892B1BBDA71100234F36 /* CFUniCharPriv.h */,
				5B5D893E1BBDA9A400234F36 /* CFUnicodeDecomposition.c */,
				5B5D893D1BBDA9A400234F36 /* CFUnicodeDecomposition.h */,
				5B5D89401BBDA9A400234F36 /* CFUnicodePrecomposition.c */,
				5B5D893F1BBDA9A400234F36 /* CFUnicodePrecomposition.h */,
			);
			name = StringEncodings;
			path = CoreFoundation/StringEncodings.subproj;
			sourceTree = "<group>";
		};
		5B5D89381BBDA79500234F36 /* AppServices */ = {
			isa = PBXGroup;
			children = (
				5B5D89391BBDA7AB00234F36 /* CFUserNotification.h */,
				5B5D893A1BBDA7AB00234F36 /* CFUserNotification.c */,
			);
			name = AppServices;
			path = CoreFoundation/AppServices.subproj;
			sourceTree = "<group>";
		};
		5B5D89AB1BBDCD0B00234F36 /* Frameworks */ = {
			isa = PBXGroup;
			children = (
				5B1FD9E01D6D178E0080E83C /* libcurl.3.dylib */,
				5B40F9F31C12524C000E72E3 /* libxml2.dylib */,
				5B5D89751BBDADD300234F36 /* libicucore.dylib */,
				5B5D89791BBDADDF00234F36 /* libobjc.dylib */,
				5B5D89771BBDADDB00234F36 /* libz.dylib */,
			);
			name = Frameworks;
			sourceTree = "<group>";
		};
		5BDC3F2C1BCC5DB500ED97BB /* Foundation */ = {
			isa = PBXGroup;
			children = (
				EAD73D791C1A62BA00A0734B /* Resources */,
				EAB57B6E1BD1BE38004AC5C5 /* Runtime */,
				EAB57B6B1BD1A7F6004AC5C5 /* URL */,
				EAB57B6A1BD1A7D4004AC5C5 /* Formatters */,
				EAB57B691BD1A7B6004AC5C5 /* Predicates */,
				EAB57B6C1BD1A852004AC5C5 /* Serialization */,
				EAB57B6D1BD1A866004AC5C5 /* XML */,
				EAB57B6F1BD1BE81004AC5C5 /* Collections */,
				EAB57B701BD1C424004AC5C5 /* RunLoop */,
				EAB57B731BD2C493004AC5C5 /* String */,
				EAB57B741BD2C4A9004AC5C5 /* Number */,
				EAB57B751BD2C549004AC5C5 /* UserDefaults */,
				EAB57B761BD2C568004AC5C5 /* OS */,
				EAB57B771BD2C591004AC5C5 /* DateTime */,
				EAB57B781BD2C614004AC5C5 /* Notifications */,
				EAB57B791BD2C636004AC5C5 /* Model */,
			);
			path = Foundation;
			sourceTree = "<group>";
		};
		EA66F6321BEECC7400136161 /* SwiftRuntime */ = {
			isa = PBXGroup;
			children = (
				EA66F6651BF2F2E800136161 /* CoreFoundation.h */,
				EA66F6351BEED03E00136161 /* TargetConditionals.h */,
			);
			name = SwiftRuntime;
			path = Linux;
			sourceTree = "<group>";
		};
		EA66F6371BF1619600136161 /* TestFoundation */ = {
			isa = PBXGroup;
			children = (
				1520469A1D8AEABE00D02E36 /* HTTPServer.swift */,
				EA66F6381BF1619600136161 /* main.swift */,
				EA66F65A1BF1976100136161 /* Tests */,
				EA66F6391BF1619600136161 /* Resources */,
			);
			path = TestFoundation;
			sourceTree = "<group>";
		};
		EA66F6391BF1619600136161 /* Resources */ = {
			isa = PBXGroup;
			children = (
				D370696D1C394FBF00295652 /* NSKeyedUnarchiver-RangeTest.plist */,
				D3E8D6D41C36AC0C00295652 /* NSKeyedUnarchiver-RectTest.plist */,
				D3E8D6D21C36982700295652 /* NSKeyedUnarchiver-EdgeInsetsTest.plist */,
				D3A598021C349E6A00295652 /* NSKeyedUnarchiver-OrderedSetTest.plist */,
				D3A597FF1C341E9100295652 /* NSKeyedUnarchiver-ConcreteValueTest.plist */,
				D3A597FB1C3417EA00295652 /* NSKeyedUnarchiver-ComplexTest.plist */,
				D3A597F91C3415F000295652 /* NSKeyedUnarchiver-UUIDTest.plist */,
				D3A597F51C3415CC00295652 /* NSKeyedUnarchiver-ArrayTest.plist */,
				D3A597F61C3415CC00295652 /* NSKeyedUnarchiver-URLTest.plist */,
				D3A597F31C34142600295652 /* NSKeyedUnarchiver-NotificationTest.plist */,
				EA66F6791BF9401E00136161 /* Info.plist */,
				CE19A88B1C23AA2300B4CB6A /* NSStringTestData.txt */,
				528776181BF27D9500CB0090 /* Test.plist */,
				EA66F63B1BF1619600136161 /* NSURLTestData.plist */,
				E1A3726E1C31EBFB0023AF4D /* NSXMLDocumentTestData.xml */,
				E1A03F351C4828650023AF4D /* PropertyList-1.0.dtd */,
				E1A03F371C482C730023AF4D /* NSXMLDTDTestData.xml */,
			);
			path = Resources;
			sourceTree = "<group>";
		};
		EA66F65A1BF1976100136161 /* Tests */ = {
			isa = PBXGroup;
			children = (
				D4FE895A1D703D1100DA7986 /* TestURLRequest.swift */,
				C93559281C12C49F009FD6A9 /* TestNSAffineTransform.swift */,
				EA66F63C1BF1619600136161 /* TestNSArray.swift */,
				294E3C1C1CC5E19300E4F44C /* TestNSAttributedString.swift */,
				6E203B8C1C1303BB003B2576 /* TestNSBundle.swift */,
				A5A34B551C18C85D00FD972B /* TestNSByteCountFormatter.swift */,
				52829AD61C160D64003BC4EF /* TestNSCalendar.swift */,
				5BC1D8BC1BF3ADFE009D3973 /* TestNSCharacterSet.swift */,
				790043391CACD33E00ECCBF1 /* TestNSCompoundPredicate.swift */,
				DCDBB8321C1768AC00313299 /* TestNSData.swift */,
				22B9C1E01C165D7A00DECFF9 /* TestNSDate.swift */,
				2EBE67A31C77BF05006583D5 /* TestNSDateFormatter.swift */,
				231503DA1D8AEE5D0061694D /* TestNSDecimal.swift */,
				EA66F63D1BF1619600136161 /* TestNSDictionary.swift */,
				D512D17B1CD883F00032E6A5 /* TestNSFileHandle.swift */,
				525AECEB1BF2C96400D15BB0 /* TestNSFileManager.swift */,
				88D28DE61C13AE9000494606 /* TestNSGeometry.swift */,
				848A30571C137B3500C83206 /* TestNSHTTPCookie.swift */,
				4AE109261C17CCBF007367B5 /* TestNSIndexPath.swift */,
				EA66F63E1BF1619600136161 /* TestNSIndexSet.swift */,
				5EB6A15C1C188FC40037DCB8 /* TestNSJSONSerialization.swift */,
				D3A597F11C33C68E00295652 /* TestNSKeyedArchiver.swift */,
				D3A597EF1C33A9E500295652 /* TestNSKeyedUnarchiver.swift */,
				BDDAC2051E01907D00082132 /* TestNSLengthFormatter.swift */,
				61A395F91C2484490029B337 /* TestNSLocale.swift */,
				61F8AE7C1C180FC600FB62F0 /* TestNSNotificationCenter.swift */,
				5EF673AB1C28B527006212A3 /* TestNSNotificationQueue.swift */,
				5B6F17921C48631C00935030 /* TestNSNull.swift */,
				EA66F63F1BF1619600136161 /* TestNSNumber.swift */,
				5B6F17931C48631C00935030 /* TestNSNumberFormatter.swift */,
				D5C40F321CDA1D460005690C /* TestNSOperationQueue.swift */,
				D834F9931C31C4060023812A /* TestNSOrderedSet.swift */,
				4DC1D07F1C12EEEF00B5948A /* TestNSPipe.swift */,
				7900433A1CACD33E00ECCBF1 /* TestNSPredicate.swift */,
				400E22641C1A4E58007C5933 /* TestNSProcessInfo.swift */,
				EA66F6401BF1619600136161 /* TestNSPropertyList.swift */,
				EA08126A1DA80C3600651B70 /* TestNSProgressFraction.swift */,
				EA01AAEB1DA839C4008F4E07 /* TestProgress.swift */,
				E876A73D1C1180E000F279EC /* TestNSRange.swift */,
				5B0C6C211C1E07E600705A0E /* TestNSRegularExpression.swift */,
				61E0117B1C1B554D000037DD /* TestNSRunLoop.swift */,
				844DC3321C17584F005611F9 /* TestNSScanner.swift */,
				EA66F6411BF1619600136161 /* TestNSSet.swift */,
				EA66F6421BF1619600136161 /* TestNSString.swift */,
				5B6F17941C48631C00935030 /* TestProcess.swift */,
				5FE52C941D147D1C00F7D270 /* TestNSTextCheckingResult.swift */,
				5E5835F31C20C9B500C81317 /* TestNSThread.swift */,
				61D6C9EE1C1DFE9500DEF583 /* TestNSTimer.swift */,
				84BA558D1C16F90900F48C54 /* TestNSTimeZone.swift */,
				EA66F6431BF1619600136161 /* TestNSURL.swift */,
				F9E0BB361CA70B8000F7FF3C /* TestNSURLCredential.swift */,
				83712C8D1C1684900049AD49 /* TestNSURLRequest.swift */,
				7A7D6FBA1C16439400957E2E /* TestNSURLResponse.swift */,
				555683BC1C1250E70041D4C6 /* TestNSUserDefaults.swift */,
				C2A9D75B1C15C08B00993803 /* TestNSUUID.swift */,
				D3047AEB1C38BC3300295652 /* TestNSValue.swift */,
				5B6F17951C48631C00935030 /* TestNSXMLDocument.swift */,
				5B40F9F11C125187000E72E3 /* TestNSXMLParser.swift */,
				CC5249BF1D341D23007CB54D /* TestUnitConverter.swift */,
				5B6F17961C48631C00935030 /* TestUtils.swift */,
				0383A1741D2E558A0052E5D1 /* TestNSStream.swift */,
				5B1FD9E21D6D17B80080E83C /* TestNSURLSession.swift */,
				EA54A6FA1DB16D53009E0809 /* TestObjCRuntime.swift */,
				BF8E65301DC3B3CB005AB5C3 /* TestNotification.swift */,
				BDFDF0A61DFF5B3E00C04CC5 /* TestNSPersonNameComponents.swift */,
			);
			name = Tests;
			sourceTree = "<group>";
		};
		EA66F65B1BF2DF3200136161 /* Bootstrap */ = {
			isa = PBXGroup;
			children = (
				EA66F65D1BF2DF4000136161 /* closure */,
				EA66F65C1BF2DF3D00136161 /* uuid */,
			);
			name = Bootstrap;
			sourceTree = "<group>";
		};
		EA66F65C1BF2DF3D00136161 /* uuid */ = {
			isa = PBXGroup;
			children = (
				EA66F65E1BF2DF4C00136161 /* uuid.c */,
				EA66F65F1BF2DF4C00136161 /* uuid.h */,
			);
			name = uuid;
			sourceTree = "<group>";
		};
		EA66F65D1BF2DF4000136161 /* closure */ = {
			isa = PBXGroup;
			children = (
				EA66F6601BF2DF7700136161 /* Block_private.h */,
				EA66F6611BF2DF7700136161 /* Block.h */,
				EA66F6621BF2DF7700136161 /* data.c */,
				EA66F6631BF2DF7700136161 /* runtime.c */,
			);
			name = closure;
			sourceTree = "<group>";
		};
		EA66F6681BF55D3E00136161 /* Tools */ = {
			isa = PBXGroup;
			children = (
				EA66F6781BF687D500136161 /* plutil */,
			);
			name = Tools;
			sourceTree = "<group>";
		};
		EA66F6781BF687D500136161 /* plutil */ = {
			isa = PBXGroup;
			children = (
				EA66F6691BF55D4B00136161 /* main.swift */,
			);
			name = plutil;
			sourceTree = "<group>";
		};
		EAB57B681BD1A255004AC5C5 /* CoreFoundation */ = {
			isa = PBXGroup;
			children = (
				5B5D89381BBDA79500234F36 /* AppServices */,
				5B5D88711BBC951A00234F36 /* Base */,
				5B5D88761BBC955900234F36 /* Collections */,
				5B5D88A31BBC96FD00234F36 /* Error */,
				5B5D88AA1BBC972A00234F36 /* Locale */,
				5B5D88B71BBC97C000234F36 /* NumberDate */,
				5B5D88F91BBC9B8100234F36 /* Parsing */,
				5B5D88E41BBC9B2D00234F36 /* PlugIn */,
				5B5D88691BBC946400234F36 /* Preferences */,
				5B5D88CE1BBC987A00234F36 /* RunLoop */,
				5B5D88FE1BBC9BB400234F36 /* Stream */,
				5B5D887B1BBC95F100234F36 /* String */,
				5B5D89211BBDA6AC00234F36 /* StringEncodings */,
				5B5D88961BBC96B600234F36 /* URL */,
			);
			name = CoreFoundation;
			sourceTree = "<group>";
		};
		EAB57B691BD1A7B6004AC5C5 /* Predicates */ = {
			isa = PBXGroup;
			children = (
				EADE0B5C1BD15DFF00C49C64 /* NSExpression.swift */,
				EADE0B551BD15DFF00C49C64 /* NSComparisonPredicate.swift */,
				EADE0B561BD15DFF00C49C64 /* NSCompoundPredicate.swift */,
				EADE0B731BD15DFF00C49C64 /* NSPredicate.swift */,
			);
			name = Predicates;
			sourceTree = "<group>";
		};
		EAB57B6A1BD1A7D4004AC5C5 /* Formatters */ = {
			isa = PBXGroup;
			children = (
				EADE0B571BD15DFF00C49C64 /* NSDateComponentsFormatter.swift */,
				EADE0B581BD15DFF00C49C64 /* NSDateIntervalFormatter.swift */,
				EADE0B5B1BD15DFF00C49C64 /* NSEnergyFormatter.swift */,
				EADE0B661BD15DFF00C49C64 /* NSLengthFormatter.swift */,
				EADE0B681BD15DFF00C49C64 /* NSMassFormatter.swift */,
				EADE0B6C1BD15DFF00C49C64 /* NSNumberFormatter.swift */,
				EADE0B711BD15DFF00C49C64 /* NSPersonNameComponentsFormatter.swift */,
				EADE0B511BD09F2F00C49C64 /* NSByteCountFormatter.swift */,
				5BDC3F351BCC5DCB00ED97BB /* NSDateFormatter.swift */,
				5BDC3F391BCC5DCB00ED97BB /* NSFormatter.swift */,
				5B628EDE1D1C995C00CA9570 /* NSMeasurementFormatter.swift */,
			);
			name = Formatters;
			sourceTree = "<group>";
		};
		EAB57B6B1BD1A7F6004AC5C5 /* URL */ = {
			isa = PBXGroup;
			children = (
				5B1FD9C71D6D162D0080E83C /* Session */,
				EADE0B7D1BD15DFF00C49C64 /* NSURLAuthenticationChallenge.swift */,
				EADE0B7E1BD15DFF00C49C64 /* NSURLCache.swift */,
				EADE0B7F1BD15DFF00C49C64 /* NSURLCredential.swift */,
				EADE0B801BD15DFF00C49C64 /* NSURLCredentialStorage.swift */,
				EADE0B811BD15DFF00C49C64 /* NSURLError.swift */,
				EADE0B821BD15DFF00C49C64 /* NSURLProtectionSpace.swift */,
				EADE0B831BD15DFF00C49C64 /* NSURLProtocol.swift */,
				EADE0B841BD15DFF00C49C64 /* NSURLRequest.swift */,
				EADE0B851BD15DFF00C49C64 /* NSURLResponse.swift */,
				5BDC3F4A1BCC5DCB00ED97BB /* NSURL.swift */,
				5B23AB8C1CE63228000DB898 /* URL.swift */,
				5BCCA8D81CE6697F0059B963 /* URLComponents.swift */,
				5BA9BEA31CF380E8009DBD6C /* URLRequest.swift */,
				EADE0B601BD15DFF00C49C64 /* NSHTTPCookie.swift */,
				EADE0B611BD15DFF00C49C64 /* NSHTTPCookieStorage.swift */,
				5BDC3F3A1BCC5DCB00ED97BB /* NSHost.swift */,
			);
			name = URL;
			sourceTree = "<group>";
		};
		EAB57B6C1BD1A852004AC5C5 /* Serialization */ = {
			isa = PBXGroup;
			children = (
				EADE0B641BD15DFF00C49C64 /* NSJSONSerialization.swift */,
				EADE0B651BD15DFF00C49C64 /* NSKeyedArchiver.swift */,
				D3BCEB9F1C2F6DDB00295652 /* NSKeyedCoderOldStyleArray.swift */,
				D39A14001C2D6E0A00295652 /* NSKeyedUnarchiver.swift */,
				EA418C251D57257D005EAD0D /* NSKeyedArchiverHelpers.swift */,
				5BDC3F321BCC5DCB00ED97BB /* NSCoder.swift */,
				5BDC3F421BCC5DCB00ED97BB /* NSPropertyList.swift */,
			);
			name = Serialization;
			sourceTree = "<group>";
		};
		EAB57B6D1BD1A866004AC5C5 /* XML */ = {
			isa = PBXGroup;
			children = (
				EADE0B891BD15DFF00C49C64 /* NSXMLDocument.swift */,
				EADE0B8A1BD15DFF00C49C64 /* NSXMLDTD.swift */,
				EADE0B8B1BD15DFF00C49C64 /* NSXMLDTDNode.swift */,
				EADE0B8C1BD15DFF00C49C64 /* NSXMLElement.swift */,
				EADE0B8D1BD15DFF00C49C64 /* NSXMLNode.swift */,
				EADE0B8F1BD15DFF00C49C64 /* NSXMLParser.swift */,
			);
			name = XML;
			sourceTree = "<group>";
		};
		EAB57B6E1BD1BE38004AC5C5 /* Runtime */ = {
			isa = PBXGroup;
			children = (
				5BDC3F371BCC5DCB00ED97BB /* NSEnumerator.swift */,
				5BDC3F3E1BCC5DCB00ED97BB /* NSObjCRuntime.swift */,
				5BDC3F3F1BCC5DCB00ED97BB /* NSObject.swift */,
				5BDC3F461BCC5DCB00ED97BB /* NSSwiftRuntime.swift */,
				5B23AB861CE62D17000DB898 /* Boxing.swift */,
				5BD31D1F1D5CE8C400563814 /* Bridging.swift */,
				5B23AB881CE62D4D000DB898 /* ReferenceConvertible.swift */,
			);
			name = Runtime;
			sourceTree = "<group>";
		};
		EAB57B6F1BD1BE81004AC5C5 /* Collections */ = {
			isa = PBXGroup;
			children = (
				EADE0B6E1BD15DFF00C49C64 /* NSOrderedSet.swift */,
				5BDC3FC91BCF176100ED97BB /* NSCFArray.swift */,
				EADE0B631BD15DFF00C49C64 /* NSIndexSet.swift */,
				5B8BA1611D0B773A00938C27 /* IndexSet.swift */,
				EADE0B621BD15DFF00C49C64 /* NSIndexPath.swift */,
				5B424C751D0B6E5B007B39C8 /* IndexPath.swift */,
				5BDC3F2E1BCC5DCB00ED97BB /* NSArray.swift */,
				5BD31D231D5CECC400563814 /* Array.swift */,
				5BDC3F361BCC5DCB00ED97BB /* NSDictionary.swift */,
				5BD31D3E1D5D19D600563814 /* Dictionary.swift */,
				5BDC3FCD1BCF17D300ED97BB /* NSCFDictionary.swift */,
				5BDC3F441BCC5DCB00ED97BB /* NSSet.swift */,
				5BD31D401D5D1BC300563814 /* Set.swift */,
				5BDC3FCF1BCF17E600ED97BB /* NSCFSet.swift */,
				EADE0B541BD15DFF00C49C64 /* NSCache.swift */,
				EADE0B781BD15DFF00C49C64 /* NSSortDescriptor.swift */,
			);
			name = Collections;
			sourceTree = "<group>";
		};
		EAB57B701BD1C424004AC5C5 /* RunLoop */ = {
			isa = PBXGroup;
			children = (
				EADE0B721BD15DFF00C49C64 /* NSPort.swift */,
				EAB57B711BD1C7A5004AC5C5 /* NSPortMessage.swift */,
				EADE0B761BD15DFF00C49C64 /* NSRunLoop.swift */,
				EADE0B791BD15DFF00C49C64 /* NSStream.swift */,
				5BDC3F481BCC5DCB00ED97BB /* NSTimer.swift */,
			);
			name = RunLoop;
			sourceTree = "<group>";
		};
		EAB57B731BD2C493004AC5C5 /* String */ = {
			isa = PBXGroup;
			children = (
				EADE0B751BD15DFF00C49C64 /* NSRegularExpression.swift */,
				EADE0B771BD15DFF00C49C64 /* NSScanner.swift */,
				EADE0B7B1BD15DFF00C49C64 /* NSTextCheckingResult.swift */,
				EADE0B4F1BD09E3100C49C64 /* NSAttributedString.swift */,
				5BDC3F311BCC5DCB00ED97BB /* NSCharacterSet.swift */,
				5B2A98CC1D021886008A0B75 /* NSCFCharacterSet.swift */,
				5BA9BEA71CF3E7E7009DBD6C /* CharacterSet.swift */,
				5BDC3F451BCC5DCB00ED97BB /* NSString.swift */,
				5B40920F1D1B304C0022B067 /* NSStringEncodings.swift */,
				5BDC3FCB1BCF177E00ED97BB /* NSCFString.swift */,
				5B94E8811C430DE70055C035 /* NSStringAPI.swift */,
				5BD31D211D5CEBA800563814 /* String.swift */,
				5B4092111D1B30B40022B067 /* ExtraStringAPIs.swift */,
			);
			name = String;
			sourceTree = "<group>";
		};
		EAB57B741BD2C4A9004AC5C5 /* Number */ = {
			isa = PBXGroup;
			children = (
				5BDC3F431BCC5DCB00ED97BB /* NSRange.swift */,
				EADE0B591BD15DFF00C49C64 /* NSDecimal.swift */,
				EADE0B5A1BD15DFF00C49C64 /* NSDecimalNumber.swift */,
				EADE0B5F1BD15DFF00C49C64 /* NSGeometry.swift */,
				5B7818591D6CB5CD004A01F2 /* CGFloat.swift */,
				EADE0B4D1BD09E0800C49C64 /* NSAffineTransform.swift */,
				5BDC3F3D1BCC5DCB00ED97BB /* NSNumber.swift */,
				D31302001C30CEA900295652 /* NSConcreteValue.swift */,
				D3E8D6D01C367AB600295652 /* NSSpecialValue.swift */,
				5BDC3F4C1BCC5DCB00ED97BB /* NSValue.swift */,
				5BECBA391D1CAE9A00B39B1F /* NSMeasurement.swift */,
				5BECBA371D1CAD7000B39B1F /* Measurement.swift */,
				5BECBA3B1D1CAF8800B39B1F /* Unit.swift */,
			);
			name = Number;
			sourceTree = "<group>";
		};
		EAB57B751BD2C549004AC5C5 /* UserDefaults */ = {
			isa = PBXGroup;
			children = (
				EADE0B871BD15DFF00C49C64 /* NSUserDefaults.swift */,
				5BDC3F3B1BCC5DCB00ED97BB /* NSLocale.swift */,
				5BD70FB11D3D4CDC003B9BF8 /* Locale.swift */,
			);
			name = UserDefaults;
			sourceTree = "<group>";
		};
		EAB57B761BD2C568004AC5C5 /* OS */ = {
			isa = PBXGroup;
			children = (
				EADE0B5D1BD15DFF00C49C64 /* NSFileHandle.swift */,
				EADE0B5E1BD15DFF00C49C64 /* NSFileManager.swift */,
				EADE0B7A1BD15DFF00C49C64 /* Process.swift */,
				5BDC3F2F1BCC5DCB00ED97BB /* NSBundle.swift */,
				5BDC3F411BCC5DCB00ED97BB /* NSProcessInfo.swift */,
				5BDC3F471BCC5DCB00ED97BB /* NSThread.swift */,
				EADE0B6D1BD15DFF00C49C64 /* NSOperation.swift */,
				5BDC3F3C1BCC5DCB00ED97BB /* NSLock.swift */,
				5BDC3F401BCC5DCB00ED97BB /* NSPathUtilities.swift */,
				D3BCEB9D1C2EDED800295652 /* NSLog.swift */,
				5BA0106D1DF212B300E56898 /* NSPlatform.swift */,
			);
			name = OS;
			sourceTree = "<group>";
		};
		EAB57B771BD2C591004AC5C5 /* DateTime */ = {
			isa = PBXGroup;
			children = (
				5BDC3F301BCC5DCB00ED97BB /* NSCalendar.swift */,
				5BD70FB31D3D4F8B003B9BF8 /* Calendar.swift */,
				5B0163BA1D024EB7003CCD96 /* DateComponents.swift */,
				5BDC3F341BCC5DCB00ED97BB /* NSDate.swift */,
				5BC46D531D05D6D900005853 /* DateInterval.swift */,
				5B5C5EEF1CE61FA4001346BD /* Date.swift */,
				5BDC3F491BCC5DCB00ED97BB /* NSTimeZone.swift */,
				5BCD03811D3EE35C00E3FF9B /* TimeZone.swift */,
			);
			name = DateTime;
			sourceTree = "<group>";
		};
		EAB57B781BD2C614004AC5C5 /* Notifications */ = {
			isa = PBXGroup;
			children = (
				EADE0B691BD15DFF00C49C64 /* NSNotification.swift */,
				5BA9BEBC1CF4F3B8009DBD6C /* Notification.swift */,
				EADE0B6A1BD15DFF00C49C64 /* NSNotificationQueue.swift */,
			);
			name = Notifications;
			sourceTree = "<group>";
		};
		EAB57B791BD2C636004AC5C5 /* Model */ = {
			isa = PBXGroup;
			children = (
				EADE0B6B1BD15DFF00C49C64 /* NSNull.swift */,
				5BDC3F331BCC5DCB00ED97BB /* NSData.swift */,
				5BA9BEA51CF3D747009DBD6C /* Data.swift */,
				EADE0B741BD15DFF00C49C64 /* Progress.swift */,
				EA0812681DA71C8A00651B70 /* ProgressFraction.swift */,
				5BDC3F381BCC5DCB00ED97BB /* NSError.swift */,
				5BDC3F4B1BCC5DCB00ED97BB /* NSUUID.swift */,
				6EB768271D18C12C00D4B719 /* UUID.swift */,
				EADE0B701BD15DFF00C49C64 /* NSPersonNameComponents.swift */,
				5B23AB8A1CE62F9B000DB898 /* PersonNameComponents.swift */,
				522C253A1BF16E1600804FC6 /* FoundationErrors.swift */,
			);
			name = Model;
			sourceTree = "<group>";
		};
		EAD73D791C1A62BA00A0734B /* Resources */ = {
			isa = PBXGroup;
			children = (
				EADE0B531BD15DFF00C49C64 /* Info.plist */,
				AE35A1851CBAC85E0042DB84 /* SwiftFoundation.h */,
			);
			name = Resources;
			sourceTree = "<group>";
		};
/* End PBXGroup section */

/* Begin PBXHeadersBuildPhase section */
		5B5D885A1BBC938800234F36 /* Headers */ = {
			isa = PBXHeadersBuildPhase;
			buildActionMask = 2147483647;
			files = (
				AE35A1861CBAC85E0042DB84 /* SwiftFoundation.h in Headers */,
			);
			runOnlyForDeploymentPostprocessing = 0;
		};
		5B7C8A6C1BEA7F8F00C5B690 /* Headers */ = {
			isa = PBXHeadersBuildPhase;
			buildActionMask = 2147483647;
			files = (
				5BB5256C1BEC057200E63BE3 /* module.modulemap in Headers */,
				5B7C8AC81BEA80FC00C5B690 /* CFSet.h in Headers */,
				5B7C8ADC1BEA80FC00C5B690 /* CFSocket.h in Headers */,
				5B7C8ACC1BEA80FC00C5B690 /* CFDateFormatter.h in Headers */,
				5B7C8AD41BEA80FC00C5B690 /* CFXMLParser.h in Headers */,
				5B7C8AD11BEA80FC00C5B690 /* CFTimeZone.h in Headers */,
				5B7C8AC31BEA80FC00C5B690 /* CFBag.h in Headers */,
				5B7C8AE01BEA80FC00C5B690 /* CFStringEncodingExt.h in Headers */,
				5B7C8AE11BEA80FC00C5B690 /* CFURL.h in Headers */,
				5B7C8ABF1BEA807A00C5B690 /* CFUtilities.h in Headers */,
				5B7C8ADD1BEA80FC00C5B690 /* CFStream.h in Headers */,
				5B40F9F01C125011000E72E3 /* CFXMLInterface.h in Headers */,
				5B7C8AD71BEA80FC00C5B690 /* CFPlugInCOM.h in Headers */,
				5B7C8AFA1BEA81AC00C5B690 /* CFUniChar.h in Headers */,
				5B7C8AC91BEA80FC00C5B690 /* CFTree.h in Headers */,
				5B7C8ADA1BEA80FC00C5B690 /* CFMessagePort.h in Headers */,
				5B7C8ACF1BEA80FC00C5B690 /* CFDate.h in Headers */,
				5B7C8AC51BEA80FC00C5B690 /* CFBitVector.h in Headers */,
				5B7C8AEA1BEA81AC00C5B690 /* CFICULogging.h in Headers */,
				5B7C8AF61BEA81AC00C5B690 /* CFStringEncodingConverter.h in Headers */,
				5B7C8ADE1BEA80FC00C5B690 /* CFCharacterSet.h in Headers */,
				5B7C8ACB1BEA80FC00C5B690 /* CFCalendar.h in Headers */,
				5B7C8AF81BEA81AC00C5B690 /* CFStringEncodingConverterPriv.h in Headers */,
				5B7C8AC71BEA80FC00C5B690 /* CFDictionary.h in Headers */,
				5B7C8AEC1BEA81AC00C5B690 /* CFXMLInputStream.h in Headers */,
				5B7C8ADF1BEA80FC00C5B690 /* CFString.h in Headers */,
				5B7C8ABD1BEA806100C5B690 /* CFBase.h in Headers */,
				5B7C8AED1BEA81AC00C5B690 /* CFBundle_BinaryTypes.h in Headers */,
				5B7C8ACD1BEA80FC00C5B690 /* CFLocale.h in Headers */,
				5B7C8AE81BEA81AC00C5B690 /* CFStorage.h in Headers */,
				5B7C8B021BEA830200C5B690 /* CFBurstTrie.h in Headers */,
				5B7C8AD61BEA80FC00C5B690 /* CFPlugIn.h in Headers */,
				5B7C8AD81BEA80FC00C5B690 /* CFPreferences.h in Headers */,
				5B7C8AF11BEA81AC00C5B690 /* CFStreamAbstract.h in Headers */,
				5B7C8AFE1BEA81AC00C5B690 /* CFURLComponents.h in Headers */,
				5B7C8ABC1BEA805C00C5B690 /* CFAvailability.h in Headers */,
				5B6E11A91DA45EB5009B48A3 /* CFDateFormatter_Private.h in Headers */,
				5B7C8AF51BEA81AC00C5B690 /* CFStringDefaultEncoding.h in Headers */,
				5B7C8AD21BEA80FC00C5B690 /* CFPropertyList.h in Headers */,
				5B7C8AE51BEA81AC00C5B690 /* ForFoundationOnly.h in Headers */,
				5B7C8AD51BEA80FC00C5B690 /* CFBundle.h in Headers */,
				5B6228C11C17905B009587FE /* CFAttributedString.h in Headers */,
				5B7C8AE21BEA80FC00C5B690 /* CFURLAccess.h in Headers */,
				F03A43181D4877DD00A7791E /* CFAsmMacros.h in Headers */,
				5B7C8ACA1BEA80FC00C5B690 /* CFError.h in Headers */,
				5B7C8AE91BEA81AC00C5B690 /* CFLocaleInternal.h in Headers */,
				5B7C8AE61BEA81AC00C5B690 /* ForSwiftFoundationOnly.h in Headers */,
				5B7C8AC61BEA80FC00C5B690 /* CFData.h in Headers */,
				5B7C8AC01BEA807A00C5B690 /* CFUUID.h in Headers */,
				5B7C8AD31BEA80FC00C5B690 /* CFXMLNode.h in Headers */,
				5B7C8AC21BEA80FC00C5B690 /* CFArray.h in Headers */,
				5B7C8AFD1BEA81AC00C5B690 /* CFUnicodePrecomposition.h in Headers */,
				5B7C8ADB1BEA80FC00C5B690 /* CFRunLoop.h in Headers */,
				5B7C8AFC1BEA81AC00C5B690 /* CFUnicodeDecomposition.h in Headers */,
				5B7C8AF41BEA81AC00C5B690 /* CFCharacterSetPriv.h in Headers */,
				5B7C8AEF1BEA81AC00C5B690 /* CFBundlePriv.h in Headers */,
				5B7C8B011BEA82F800C5B690 /* CFError_Private.h in Headers */,
				5B7C8AF31BEA81AC00C5B690 /* CFStreamPriv.h in Headers */,
				5B7C8AF21BEA81AC00C5B690 /* CFStreamInternal.h in Headers */,
				5B7C8AEB1BEA81AC00C5B690 /* CFBigNumber.h in Headers */,
				5B6E11A71DA451E7009B48A3 /* CFLocale_Private.h in Headers */,
				EA66F6671BF2F2F100136161 /* CoreFoundation.h in Headers */,
				5B7C8AFF1BEA81AC00C5B690 /* CFURLPriv.h in Headers */,
				5B7C8AEE1BEA81AC00C5B690 /* CFBundle_Internal.h in Headers */,
				5B7C8AF01BEA81AC00C5B690 /* CFPlugIn_Factory.h in Headers */,
				5B1FD9C61D6D161A0080E83C /* CFURLSessionInterface.h in Headers */,
				5B7C8AE41BEA81AC00C5B690 /* CFPriv.h in Headers */,
				5B7C8AD91BEA80FC00C5B690 /* CFMachPort.h in Headers */,
				5B7C8AE71BEA81AC00C5B690 /* CFBasicHash.h in Headers */,
				5B7C8AC41BEA80FC00C5B690 /* CFBinaryHeap.h in Headers */,
				5B7C8AFB1BEA81AC00C5B690 /* CFUniCharPriv.h in Headers */,
				5BDF62911C1A550800A89075 /* CFRegularExpression.h in Headers */,
				5B7C8AF91BEA81AC00C5B690 /* CFStringEncodingDatabase.h in Headers */,
				EA66F6361BEED03E00136161 /* TargetConditionals.h in Headers */,
				5B7C8B001BEA82ED00C5B690 /* CFRuntime.h in Headers */,
				5B7C8ABE1BEA807A00C5B690 /* CFByteOrder.h in Headers */,
				5B7C8AF71BEA81AC00C5B690 /* CFStringEncodingConverterExt.h in Headers */,
				5B7C8AE31BEA81AC00C5B690 /* CFLogUtilities.h in Headers */,
				5B7C8AD01BEA80FC00C5B690 /* CFNumber.h in Headers */,
				5B6228BD1C179049009587FE /* CFRunArray.h in Headers */,
				5B7C8ACE1BEA80FC00C5B690 /* CFNumberFormatter.h in Headers */,
			);
			runOnlyForDeploymentPostprocessing = 0;
		};
/* End PBXHeadersBuildPhase section */

/* Begin PBXNativeTarget section */
		5B5D885C1BBC938800234F36 /* SwiftFoundation */ = {
			isa = PBXNativeTarget;
			buildConfigurationList = 5B5D88651BBC938800234F36 /* Build configuration list for PBXNativeTarget "SwiftFoundation" */;
			buildPhases = (
				5B5D88591BBC938800234F36 /* Frameworks */,
				5B5D885A1BBC938800234F36 /* Headers */,
				5B5D885B1BBC938800234F36 /* Resources */,
				5BDC3F6F1BCC608700ED97BB /* Framework Headers */,
				5B5D88581BBC938800234F36 /* Sources */,
			);
			buildRules = (
			);
			dependencies = (
				EA993CE31BEACD8E000969A2 /* PBXTargetDependency */,
			);
			name = SwiftFoundation;
			productName = CoreFoundation;
			productReference = 5B5D885D1BBC938800234F36 /* SwiftFoundation.framework */;
			productType = "com.apple.product-type.framework";
		};
		5B7C8A6D1BEA7F8F00C5B690 /* CoreFoundation */ = {
			isa = PBXNativeTarget;
			buildConfigurationList = 5B7C8A711BEA7F8F00C5B690 /* Build configuration list for PBXNativeTarget "CoreFoundation" */;
			buildPhases = (
				5B7C8A6A1BEA7F8F00C5B690 /* Sources */,
				5B7C8A6B1BEA7F8F00C5B690 /* Frameworks */,
				5B7C8A6C1BEA7F8F00C5B690 /* Headers */,
			);
			buildRules = (
			);
			dependencies = (
			);
			name = CoreFoundation;
			productName = CoreFoundation;
			productReference = 5B7C8A6E1BEA7F8F00C5B690 /* libCoreFoundation.a */;
			productType = "com.apple.product-type.library.static";
		};
		5BDC405B1BD6D83B00ED97BB /* TestFoundation */ = {
			isa = PBXNativeTarget;
			buildConfigurationList = 5BDC405F1BD6D83B00ED97BB /* Build configuration list for PBXNativeTarget "TestFoundation" */;
			buildPhases = (
				5BDC40581BD6D83B00ED97BB /* Sources */,
				5BDC40591BD6D83B00ED97BB /* Frameworks */,
				5BDC405A1BD6D83B00ED97BB /* Resources */,
				5BDC406D1BD6D8B300ED97BB /* CopyFiles */,
			);
			buildRules = (
			);
			dependencies = (
				AE2FC5951CFEFC70008F7981 /* PBXTargetDependency */,
			);
			name = TestFoundation;
			productName = TestFoundation;
			productReference = 5BDC405C1BD6D83B00ED97BB /* TestFoundation.app */;
			productType = "com.apple.product-type.bundle";
		};
		EA66F66E1BF56CCB00136161 /* plutil */ = {
			isa = PBXNativeTarget;
			buildConfigurationList = EA66F6751BF56CCB00136161 /* Build configuration list for PBXNativeTarget "plutil" */;
			buildPhases = (
				EA66F66B1BF56CCB00136161 /* Sources */,
				EA66F66C1BF56CCB00136161 /* Frameworks */,
				EA66F66D1BF56CCB00136161 /* CopyFiles */,
			);
			buildRules = (
			);
			dependencies = (
			);
			name = plutil;
			productName = plutil;
			productReference = EA66F66F1BF56CCB00136161 /* plutil */;
			productType = "com.apple.product-type.tool";
		};
/* End PBXNativeTarget section */

/* Begin PBXProject section */
		5B5D88541BBC938800234F36 /* Project object */ = {
			isa = PBXProject;
			attributes = {
				LastSwiftUpdateCheck = 0720;
				LastUpgradeCheck = 0800;
				ORGANIZATIONNAME = Apple;
				TargetAttributes = {
					5B5D885C1BBC938800234F36 = {
						CreatedOnToolsVersion = 7.1;
						LastSwiftMigration = 0800;
						LastSwiftUpdateCheck = 0800;
						ProvisioningStyle = Manual;
					};
					5B7C8A6D1BEA7F8F00C5B690 = {
						CreatedOnToolsVersion = 7.2;
						LastSwiftMigration = 0800;
						ProvisioningStyle = Manual;
					};
					5BDC405B1BD6D83B00ED97BB = {
						CreatedOnToolsVersion = 7.1;
						LastSwiftMigration = 0800;
						LastSwiftUpdateCheck = 0800;
						ProvisioningStyle = Manual;
					};
					EA66F66E1BF56CCB00136161 = {
						CreatedOnToolsVersion = 7.1;
						LastSwiftMigration = 0800;
						LastSwiftUpdateCheck = 0800;
						ProvisioningStyle = Manual;
					};
				};
			};
			buildConfigurationList = 5B5D88571BBC938800234F36 /* Build configuration list for PBXProject "Foundation" */;
			compatibilityVersion = "Xcode 3.2";
			developmentRegion = English;
			hasScannedForEncodings = 0;
			knownRegions = (
				en,
			);
			mainGroup = 5B5D88531BBC938800234F36;
			productRefGroup = 5B5D885E1BBC938800234F36 /* Products */;
			projectDirPath = "";
			projectRoot = "";
			targets = (
				5B5D885C1BBC938800234F36 /* SwiftFoundation */,
				5BDC405B1BD6D83B00ED97BB /* TestFoundation */,
				5B7C8A6D1BEA7F8F00C5B690 /* CoreFoundation */,
				EA66F66E1BF56CCB00136161 /* plutil */,
			);
		};
/* End PBXProject section */

/* Begin PBXResourcesBuildPhase section */
		5B5D885B1BBC938800234F36 /* Resources */ = {
			isa = PBXResourcesBuildPhase;
			buildActionMask = 2147483647;
			files = (
			);
			runOnlyForDeploymentPostprocessing = 0;
		};
		5BDC405A1BD6D83B00ED97BB /* Resources */ = {
			isa = PBXResourcesBuildPhase;
			buildActionMask = 2147483647;
			files = (
				D3A597F41C34142600295652 /* NSKeyedUnarchiver-NotificationTest.plist in Resources */,
				528776191BF27D9500CB0090 /* Test.plist in Resources */,
				EA66F6481BF1619600136161 /* NSURLTestData.plist in Resources */,
				D3A597FA1C3415F000295652 /* NSKeyedUnarchiver-UUIDTest.plist in Resources */,
				D3A598001C341E9100295652 /* NSKeyedUnarchiver-ConcreteValueTest.plist in Resources */,
				D3A597FC1C3417EA00295652 /* NSKeyedUnarchiver-ComplexTest.plist in Resources */,
				D3E8D6D51C36AC0C00295652 /* NSKeyedUnarchiver-RectTest.plist in Resources */,
				D3A597F81C3415CC00295652 /* NSKeyedUnarchiver-URLTest.plist in Resources */,
				D3E8D6D31C36982700295652 /* NSKeyedUnarchiver-EdgeInsetsTest.plist in Resources */,
				D370696E1C394FBF00295652 /* NSKeyedUnarchiver-RangeTest.plist in Resources */,
				D3A597F71C3415CC00295652 /* NSKeyedUnarchiver-ArrayTest.plist in Resources */,
				CE19A88C1C23AA2300B4CB6A /* NSStringTestData.txt in Resources */,
				E1A03F361C4828650023AF4D /* PropertyList-1.0.dtd in Resources */,
				E1A3726F1C31EBFB0023AF4D /* NSXMLDocumentTestData.xml in Resources */,
				E1A03F381C482C730023AF4D /* NSXMLDTDTestData.xml in Resources */,
				D3A598041C349E6A00295652 /* NSKeyedUnarchiver-OrderedSetTest.plist in Resources */,
			);
			runOnlyForDeploymentPostprocessing = 0;
		};
/* End PBXResourcesBuildPhase section */

/* Begin PBXSourcesBuildPhase section */
		5B5D88581BBC938800234F36 /* Sources */ = {
			isa = PBXSourcesBuildPhase;
			buildActionMask = 2147483647;
			files = (
				5BF7AE831BCD50CD008F214A /* NSArray.swift in Sources */,
				EADE0B991BD15DFF00C49C64 /* NSEnergyFormatter.swift in Sources */,
				EADE0BBF1BD15E0000C49C64 /* NSURLError.swift in Sources */,
				EADE0BAF1BD15E0000C49C64 /* NSPersonNameComponentsFormatter.swift in Sources */,
				EADE0B941BD15DFF00C49C64 /* NSCompoundPredicate.swift in Sources */,
				528776141BF2629700CB0090 /* FoundationErrors.swift in Sources */,
				5B23AB8D1CE63228000DB898 /* URL.swift in Sources */,
				EADE0BC91BD15E0000C49C64 /* NSXMLDTDNode.swift in Sources */,
				EADE0BA91BD15E0000C49C64 /* NSNull.swift in Sources */,
				EADE0BC01BD15E0000C49C64 /* NSURLProtectionSpace.swift in Sources */,
				5BF7AEAC1BCD51F9008F214A /* NSEnumerator.swift in Sources */,
				5BA9BEA81CF3E7E7009DBD6C /* CharacterSet.swift in Sources */,
				61E0117E1C1B55B9000037DD /* NSTimer.swift in Sources */,
				EADE0BCD1BD15E0000C49C64 /* NSXMLParser.swift in Sources */,
				5BDC3FD01BCF17E600ED97BB /* NSCFSet.swift in Sources */,
				5B1FD9D91D6D16580080E83C /* MultiHandle.swift in Sources */,
				5B1FD9DE1D6D16580080E83C /* TaskRegistry.swift in Sources */,
				EADE0B931BD15DFF00C49C64 /* NSComparisonPredicate.swift in Sources */,
				5B1FD9DC1D6D16580080E83C /* NSURLSessionDelegate.swift in Sources */,
				EADE0B921BD15DFF00C49C64 /* NSCache.swift in Sources */,
				5B1FD9D71D6D16580080E83C /* HTTPMessage.swift in Sources */,
				EADE0BAB1BD15E0000C49C64 /* NSOperation.swift in Sources */,
				5BECBA3C1D1CAF8800B39B1F /* Unit.swift in Sources */,
				5B2A98CD1D021886008A0B75 /* NSCFCharacterSet.swift in Sources */,
				EADE0B9A1BD15DFF00C49C64 /* NSExpression.swift in Sources */,
				EADE0BB01BD15E0000C49C64 /* NSPort.swift in Sources */,
				EADE0BB91BD15E0000C49C64 /* NSTextCheckingResult.swift in Sources */,
				EA0812691DA71C8A00651B70 /* ProgressFraction.swift in Sources */,
				5BF7AEBE1BCD51F9008F214A /* NSTimeZone.swift in Sources */,
				EADE0B951BD15DFF00C49C64 /* NSDateComponentsFormatter.swift in Sources */,
				EADE0BBD1BD15E0000C49C64 /* NSURLCredential.swift in Sources */,
				EADE0BCA1BD15E0000C49C64 /* NSXMLElement.swift in Sources */,
				EADE0BA21BD15E0000C49C64 /* NSJSONSerialization.swift in Sources */,
				5BF7AEBA1BCD51F9008F214A /* NSString.swift in Sources */,
				5BF7AEB81BCD51F9008F214A /* NSRange.swift in Sources */,
				EADE0B501BD09E3100C49C64 /* NSAttributedString.swift in Sources */,
				5BF7AEBB1BCD51F9008F214A /* NSSwiftRuntime.swift in Sources */,
				5B5C5EF01CE61FA4001346BD /* Date.swift in Sources */,
				EADE0B9B1BD15DFF00C49C64 /* NSFileHandle.swift in Sources */,
				EADE0BB11BD15E0000C49C64 /* NSPredicate.swift in Sources */,
				5BF7AEC01BCD51F9008F214A /* NSUUID.swift in Sources */,
				EADE0BCB1BD15E0000C49C64 /* NSXMLNode.swift in Sources */,
				5BF7AEB01BCD51F9008F214A /* NSLocale.swift in Sources */,
				EADE0BA31BD15E0000C49C64 /* NSKeyedArchiver.swift in Sources */,
				5BF7AEAD1BCD51F9008F214A /* NSError.swift in Sources */,
				EADE0BB61BD15E0000C49C64 /* NSSortDescriptor.swift in Sources */,
				5B23AB871CE62D17000DB898 /* Boxing.swift in Sources */,
				5BF7AEA41BCD51F9008F214A /* NSBundle.swift in Sources */,
				5B23AB891CE62D4D000DB898 /* ReferenceConvertible.swift in Sources */,
				D3E8D6D11C367AB600295652 /* NSSpecialValue.swift in Sources */,
				5B1FD9D51D6D16580080E83C /* EasyHandle.swift in Sources */,
				EAB57B721BD1C7A5004AC5C5 /* NSPortMessage.swift in Sources */,
				5BD31D201D5CE8C400563814 /* Bridging.swift in Sources */,
				EADE0BBB1BD15E0000C49C64 /* NSURLAuthenticationChallenge.swift in Sources */,
				EADE0BA11BD15DFF00C49C64 /* NSIndexSet.swift in Sources */,
				5BF7AEA91BCD51F9008F214A /* NSDate.swift in Sources */,
				5BF7AEC11BCD51F9008F214A /* NSValue.swift in Sources */,
				5BF7AEAE1BCD51F9008F214A /* NSFormatter.swift in Sources */,
				EADE0B9C1BD15DFF00C49C64 /* NSFileManager.swift in Sources */,
				5BF7AEA61BCD51F9008F214A /* NSCharacterSet.swift in Sources */,
				5BD70FB41D3D4F8B003B9BF8 /* Calendar.swift in Sources */,
				5BA9BEBD1CF4F3B8009DBD6C /* Notification.swift in Sources */,
				5BD70FB21D3D4CDC003B9BF8 /* Locale.swift in Sources */,
				EADE0BB71BD15E0000C49C64 /* NSStream.swift in Sources */,
				5BF7AEBF1BCD51F9008F214A /* NSURL.swift in Sources */,
				5BD31D411D5D1BC300563814 /* Set.swift in Sources */,
				5BD31D241D5CECC400563814 /* Array.swift in Sources */,
				5BF7AEBC1BCD51F9008F214A /* NSThread.swift in Sources */,
				D31302011C30CEA900295652 /* NSConcreteValue.swift in Sources */,
				5B1FD9DF1D6D16580080E83C /* TransferState.swift in Sources */,
				5BF7AEA81BCD51F9008F214A /* NSData.swift in Sources */,
				5B424C761D0B6E5B007B39C8 /* IndexPath.swift in Sources */,
				EADE0BB51BD15E0000C49C64 /* NSScanner.swift in Sources */,
				EADE0BA01BD15DFF00C49C64 /* NSIndexPath.swift in Sources */,
				5BF7AEB51BCD51F9008F214A /* NSPathUtilities.swift in Sources */,
				EADE0BC21BD15E0000C49C64 /* NSURLRequest.swift in Sources */,
				EADE0B9D1BD15DFF00C49C64 /* NSGeometry.swift in Sources */,
				5BF7AEAA1BCD51F9008F214A /* NSDateFormatter.swift in Sources */,
				5BECBA361D1CACC500B39B1F /* NSMeasurementFormatter.swift in Sources */,
				5BF7AEB61BCD51F9008F214A /* NSProcessInfo.swift in Sources */,
				EADE0BB31BD15E0000C49C64 /* NSRegularExpression.swift in Sources */,
				EADE0BA41BD15E0000C49C64 /* NSLengthFormatter.swift in Sources */,
				5BDC3FCA1BCF176100ED97BB /* NSCFArray.swift in Sources */,
				5B1FD9D61D6D16580080E83C /* HTTPBodySource.swift in Sources */,
				EADE0BB21BD15E0000C49C64 /* Progress.swift in Sources */,
				EADE0B961BD15DFF00C49C64 /* NSDateIntervalFormatter.swift in Sources */,
				6EB768281D18C12C00D4B719 /* UUID.swift in Sources */,
				5B1FD9D41D6D16580080E83C /* Configuration.swift in Sources */,
				5BF7AEA51BCD51F9008F214A /* NSCalendar.swift in Sources */,
				EADE0BB81BD15E0000C49C64 /* Process.swift in Sources */,
				5BF7AEB31BCD51F9008F214A /* NSObjCRuntime.swift in Sources */,
				5BD31D3F1D5D19D600563814 /* Dictionary.swift in Sources */,
				5B94E8821C430DE70055C035 /* NSStringAPI.swift in Sources */,
				5B0163BB1D024EB7003CCD96 /* DateComponents.swift in Sources */,
				5BF7AEAB1BCD51F9008F214A /* NSDictionary.swift in Sources */,
				EADE0BAA1BD15E0000C49C64 /* NSNumberFormatter.swift in Sources */,
				D39A14011C2D6E0A00295652 /* NSKeyedUnarchiver.swift in Sources */,
				5B4092101D1B304C0022B067 /* NSStringEncodings.swift in Sources */,
				5BECBA381D1CAD7000B39B1F /* Measurement.swift in Sources */,
				5BF7AEAF1BCD51F9008F214A /* NSHost.swift in Sources */,
				EADE0B4E1BD09E0800C49C64 /* NSAffineTransform.swift in Sources */,
				EADE0BC71BD15E0000C49C64 /* NSXMLDocument.swift in Sources */,
				5BDC3FCE1BCF17D300ED97BB /* NSCFDictionary.swift in Sources */,
				5B1FD9DA1D6D16580080E83C /* NSURLSession.swift in Sources */,
				EADE0BA81BD15E0000C49C64 /* NSNotificationQueue.swift in Sources */,
				EA418C261D57257D005EAD0D /* NSKeyedArchiverHelpers.swift in Sources */,
				EADE0B981BD15DFF00C49C64 /* NSDecimalNumber.swift in Sources */,
				5BA9BEA61CF3D747009DBD6C /* Data.swift in Sources */,
				5BD31D221D5CEBA800563814 /* String.swift in Sources */,
				5BF7AEA71BCD51F9008F214A /* NSCoder.swift in Sources */,
				D3BCEBA01C2F6DDB00295652 /* NSKeyedCoderOldStyleArray.swift in Sources */,
				5B8BA1621D0B773A00938C27 /* IndexSet.swift in Sources */,
				EADE0BA71BD15E0000C49C64 /* NSNotification.swift in Sources */,
				5BF7AEB41BCD51F9008F214A /* NSObject.swift in Sources */,
				EADE0B521BD09F2F00C49C64 /* NSByteCountFormatter.swift in Sources */,
				5BA0106E1DF212B300E56898 /* NSPlatform.swift in Sources */,
				5B1FD9DD1D6D16580080E83C /* NSURLSessionTask.swift in Sources */,
				EADE0BC11BD15E0000C49C64 /* NSURLProtocol.swift in Sources */,
				D3BCEB9E1C2EDED800295652 /* NSLog.swift in Sources */,
				61E0117D1C1B5590000037DD /* NSRunLoop.swift in Sources */,
				EADE0BC81BD15E0000C49C64 /* NSXMLDTD.swift in Sources */,
				5B23AB8B1CE62F9B000DB898 /* PersonNameComponents.swift in Sources */,
				EADE0BA61BD15E0000C49C64 /* NSMassFormatter.swift in Sources */,
				5BECBA3A1D1CAE9A00B39B1F /* NSMeasurement.swift in Sources */,
				5BF7AEB21BCD51F9008F214A /* NSNumber.swift in Sources */,
				5BCD03821D3EE35C00E3FF9B /* TimeZone.swift in Sources */,
				EADE0BBC1BD15E0000C49C64 /* NSURLCache.swift in Sources */,
				5B4092121D1B30B40022B067 /* ExtraStringAPIs.swift in Sources */,
				5BC46D541D05D6D900005853 /* DateInterval.swift in Sources */,
				EADE0BC51BD15E0000C49C64 /* NSUserDefaults.swift in Sources */,
				5BF7AEB11BCD51F9008F214A /* NSLock.swift in Sources */,
				5B1FD9D81D6D16580080E83C /* libcurlHelpers.swift in Sources */,
				5BF7AEB91BCD51F9008F214A /* NSSet.swift in Sources */,
				EADE0B9E1BD15DFF00C49C64 /* NSHTTPCookie.swift in Sources */,
				5BCCA8D91CE6697F0059B963 /* URLComponents.swift in Sources */,
				5BDC3FCC1BCF177E00ED97BB /* NSCFString.swift in Sources */,
				EADE0BAC1BD15E0000C49C64 /* NSOrderedSet.swift in Sources */,
				EADE0BC31BD15E0000C49C64 /* NSURLResponse.swift in Sources */,
				EADE0B971BD15DFF00C49C64 /* NSDecimal.swift in Sources */,
				EADE0B9F1BD15DFF00C49C64 /* NSHTTPCookieStorage.swift in Sources */,
				5B78185B1D6CB5D2004A01F2 /* CGFloat.swift in Sources */,
				EADE0BBE1BD15E0000C49C64 /* NSURLCredentialStorage.swift in Sources */,
				5BA9BEA41CF380E8009DBD6C /* URLRequest.swift in Sources */,
				5BF7AEB71BCD51F9008F214A /* NSPropertyList.swift in Sources */,
				5B1FD9DB1D6D16580080E83C /* NSURLSessionConfiguration.swift in Sources */,
				EADE0BAE1BD15E0000C49C64 /* NSPersonNameComponents.swift in Sources */,
			);
			runOnlyForDeploymentPostprocessing = 0;
		};
		5B7C8A6A1BEA7F8F00C5B690 /* Sources */ = {
			isa = PBXSourcesBuildPhase;
			buildActionMask = 2147483647;
			files = (
				5B7C8A871BEA7FDB00C5B690 /* CFLocale.c in Sources */,
				5BDF62901C1A550800A89075 /* CFRegularExpression.c in Sources */,
				5B7C8AB71BEA801700C5B690 /* CFUnicodePrecomposition.c in Sources */,
				5B7C8A721BEA7FCE00C5B690 /* CFBase.c in Sources */,
				5B7C8A951BEA7FEC00C5B690 /* CFXMLTree.c in Sources */,
				5B7C8AB81BEA802100C5B690 /* CFURLComponents_URIParser.c in Sources */,
				5B7C8A8E1BEA7FE200C5B690 /* CFTimeZone.c in Sources */,
				5B7C8A791BEA7FCE00C5B690 /* CFUUID.c in Sources */,
				5B7C8A7F1BEA7FCE00C5B690 /* CFData.c in Sources */,
				5B7C8A9C1BEA7FF900C5B690 /* CFBundle.c in Sources */,
				5B7C8AB51BEA801700C5B690 /* CFUniChar.c in Sources */,
				61E011811C1B5998000037DD /* CFMessagePort.c in Sources */,
				5B7C8AB61BEA801700C5B690 /* CFUnicodeDecomposition.c in Sources */,
				5B7C8A881BEA7FDB00C5B690 /* CFLocaleIdentifier.c in Sources */,
				5B7C8AB01BEA801700C5B690 /* CFBuiltinConverters.c in Sources */,
				5B7C8A761BEA7FCE00C5B690 /* CFSortFunctions.c in Sources */,
				5B2B59831C24D00C00271109 /* CFSocketStream.c in Sources */,
				5B7C8A941BEA7FEC00C5B690 /* CFXMLParser.c in Sources */,
				5B7C8AA11BEA800400C5B690 /* CFApplicationPreferences.c in Sources */,
				5B2B59821C24D00500271109 /* CFStream.c in Sources */,
				5B7C8A8B1BEA7FE200C5B690 /* CFBigNumber.c in Sources */,
				5B7C8A7D1BEA7FCE00C5B690 /* CFBinaryHeap.c in Sources */,
				5B7C8A7E1BEA7FCE00C5B690 /* CFBitVector.c in Sources */,
				5B7C8A8F1BEA7FEC00C5B690 /* CFBinaryPList.c in Sources */,
				5B7C8A911BEA7FEC00C5B690 /* CFPropertyList.c in Sources */,
				5B7C8AB41BEA801700C5B690 /* CFStringEncodingDatabase.c in Sources */,
				5B7C8A831BEA7FCE00C5B690 /* CFTree.c in Sources */,
				5B7C8A981BEA7FF900C5B690 /* CFBundle_InfoPlist.c in Sources */,
				5B40F9EF1C124F47000E72E3 /* CFXMLInterface.c in Sources */,
				5B7C8A961BEA7FF900C5B690 /* CFBundle_Binary.c in Sources */,
				5B7C8AAC1BEA800D00C5B690 /* CFString.c in Sources */,
				5B7C8A821BEA7FCE00C5B690 /* CFStorage.c in Sources */,
				5B7C8AAF1BEA800D00C5B690 /* CFStringUtilities.c in Sources */,
				5B7C8A891BEA7FDB00C5B690 /* CFNumberFormatter.c in Sources */,
				5B7C8A8C1BEA7FE200C5B690 /* CFDate.c in Sources */,
				5B7C8A751BEA7FCE00C5B690 /* CFRuntime.c in Sources */,
				5B7C8A7C1BEA7FCE00C5B690 /* CFBasicHash.c in Sources */,
				61E011821C1B599A000037DD /* CFMachPort.c in Sources */,
				5B7C8A921BEA7FEC00C5B690 /* CFXMLInputStream.c in Sources */,
				5B7C8AAA1BEA800D00C5B690 /* CFBurstTrie.c in Sources */,
				5B7C8A9E1BEA7FF900C5B690 /* CFPlugIn_Instance.c in Sources */,
				D51239DF1CD9DA0800D433EE /* CFSocket.c in Sources */,
				5B7C8A801BEA7FCE00C5B690 /* CFDictionary.c in Sources */,
				5BC2C00F1C07833200CC214E /* CFStringTransform.c in Sources */,
				5B7C8AAE1BEA800D00C5B690 /* CFStringScanner.c in Sources */,
				5B7C8A771BEA7FCE00C5B690 /* CFSystemDirectories.c in Sources */,
				5B7C8AAD1BEA800D00C5B690 /* CFStringEncodings.c in Sources */,
				5B7C8AB21BEA801700C5B690 /* CFPlatformConverters.c in Sources */,
				5B7C8AB91BEA802100C5B690 /* CFURLComponents.c in Sources */,
				5B7C8A9D1BEA7FF900C5B690 /* CFPlugIn_Factory.c in Sources */,
				5B7C8A861BEA7FDB00C5B690 /* CFDateFormatter.c in Sources */,
				5B7C8AAB1BEA800D00C5B690 /* CFCharacterSet.c in Sources */,
				5B7C8A7A1BEA7FCE00C5B690 /* CFArray.c in Sources */,
				5B7C8ABA1BEA802100C5B690 /* CFURL.c in Sources */,
				5B7C8A731BEA7FCE00C5B690 /* CFFileUtilities.c in Sources */,
				5B7C8A971BEA7FF900C5B690 /* CFBundle_Grok.c in Sources */,
				5B7C8ABB1BEA802100C5B690 /* CFURLAccess.c in Sources */,
				5B1FD9C51D6D16150080E83C /* CFURLSessionInterface.c in Sources */,
				5B6228BB1C179041009587FE /* CFRunArray.c in Sources */,
				5B7C8A901BEA7FEC00C5B690 /* CFOldStylePList.c in Sources */,
				61E0117F1C1B5990000037DD /* CFRunLoop.c in Sources */,
				5B7C8A7B1BEA7FCE00C5B690 /* CFBag.c in Sources */,
				5B7C8AA21BEA800400C5B690 /* CFPreferences.c in Sources */,
				5B7C8A811BEA7FCE00C5B690 /* CFSet.c in Sources */,
				5B7C8A8A1BEA7FDB00C5B690 /* CFLocaleKeys.c in Sources */,
				5B7C8A9B1BEA7FF900C5B690 /* CFBundle_Strings.c in Sources */,
				5B2B59841C24D01100271109 /* CFConcreteStreams.c in Sources */,
				5B7C8A851BEA7FDB00C5B690 /* CFCalendar.c in Sources */,
				5B7C8A9F1BEA7FF900C5B690 /* CFPlugIn_PlugIn.c in Sources */,
				5B7C8AB11BEA801700C5B690 /* CFICUConverters.c in Sources */,
				5B7C8A841BEA7FDB00C5B690 /* CFError.c in Sources */,
				5B7C8A8D1BEA7FE200C5B690 /* CFNumber.c in Sources */,
				5B7C8A991BEA7FF900C5B690 /* CFBundle_Locale.c in Sources */,
				5B7C8A741BEA7FCE00C5B690 /* CFPlatform.c in Sources */,
				5B7C8A931BEA7FEC00C5B690 /* CFXMLNode.c in Sources */,
				5B7C8A781BEA7FCE00C5B690 /* CFUtilities.c in Sources */,
				5B7C8AB31BEA801700C5B690 /* CFStringEncodingConverter.c in Sources */,
				5B6228BF1C179052009587FE /* CFAttributedString.c in Sources */,
				5B7C8A9A1BEA7FF900C5B690 /* CFBundle_Resources.c in Sources */,
				5B7C8AA01BEA7FF900C5B690 /* CFPlugIn.c in Sources */,
			);
			runOnlyForDeploymentPostprocessing = 0;
		};
		5BDC40581BD6D83B00ED97BB /* Sources */ = {
			isa = PBXSourcesBuildPhase;
			buildActionMask = 2147483647;
			files = (
				5FE52C951D147D1C00F7D270 /* TestNSTextCheckingResult.swift in Sources */,
				5B13B3451C582D4C00651CE2 /* TestNSString.swift in Sources */,
				1520469B1D8AEABE00D02E36 /* HTTPServer.swift in Sources */,
				5B13B3471C582D4C00651CE2 /* TestNSThread.swift in Sources */,
				5B13B32E1C582D4C00651CE2 /* TestNSFileManager.swift in Sources */,
				5B13B3381C582D4C00651CE2 /* TestNSNotificationQueue.swift in Sources */,
				CC5249C01D341D23007CB54D /* TestUnitConverter.swift in Sources */,
				BDDAC2061E01907D00082132 /* TestNSLengthFormatter.swift in Sources */,
				5B13B3331C582D4C00651CE2 /* TestNSJSONSerialization.swift in Sources */,
				5B13B33C1C582D4C00651CE2 /* TestNSOrderedSet.swift in Sources */,
				5B13B34A1C582D4C00651CE2 /* TestNSURL.swift in Sources */,
				EA54A6FB1DB16D53009E0809 /* TestObjCRuntime.swift in Sources */,
				5B13B34D1C582D4C00651CE2 /* TestNSUUID.swift in Sources */,
				5B13B3281C582D4C00651CE2 /* TestNSBundle.swift in Sources */,
				5B13B32A1C582D4C00651CE2 /* TestNSCharacterSet.swift in Sources */,
				BF8E65311DC3B3CB005AB5C3 /* TestNotification.swift in Sources */,
				EA01AAEC1DA839C4008F4E07 /* TestProgress.swift in Sources */,
				5B13B3411C582D4C00651CE2 /* TestNSRegularExpression.swift in Sources */,
				5B13B3491C582D4C00651CE2 /* TestNSTimeZone.swift in Sources */,
				5B13B34B1C582D4C00651CE2 /* TestNSURLRequest.swift in Sources */,
				EA08126B1DA80C3600651B70 /* TestNSProgressFraction.swift in Sources */,
				5B13B33E1C582D4C00651CE2 /* TestNSProcessInfo.swift in Sources */,
				5B13B33F1C582D4C00651CE2 /* TestNSPropertyList.swift in Sources */,
				5B13B32C1C582D4C00651CE2 /* TestNSDate.swift in Sources */,
				231503DB1D8AEE5D0061694D /* TestNSDecimal.swift in Sources */,
				7900433C1CACD33E00ECCBF1 /* TestNSPredicate.swift in Sources */,
				5B13B33B1C582D4C00651CE2 /* TestNSNumberFormatter.swift in Sources */,
				5B13B3301C582D4C00651CE2 /* TestNSHTTPCookie.swift in Sources */,
				5B13B3361C582D4C00651CE2 /* TestNSLocale.swift in Sources */,
				5B13B3391C582D4C00651CE2 /* TestNSNull.swift in Sources */,
				5B13B3421C582D4C00651CE2 /* TestNSRunLoop.swift in Sources */,
				5B13B34E1C582D4C00651CE2 /* TestNSXMLDocument.swift in Sources */,
				5B13B32B1C582D4C00651CE2 /* TestNSData.swift in Sources */,
				5B13B34C1C582D4C00651CE2 /* TestNSURLResponse.swift in Sources */,
				0383A1751D2E558A0052E5D1 /* TestNSStream.swift in Sources */,
				5B13B3481C582D4C00651CE2 /* TestNSTimer.swift in Sources */,
				5B13B32D1C582D4C00651CE2 /* TestNSDictionary.swift in Sources */,
				5B13B3261C582D4C00651CE2 /* TestNSAffineTransform.swift in Sources */,
				2EBE67A51C77BF0E006583D5 /* TestNSDateFormatter.swift in Sources */,
				5B13B3291C582D4C00651CE2 /* TestNSCalendar.swift in Sources */,
				5B13B34F1C582D4C00651CE2 /* TestNSXMLParser.swift in Sources */,
				D5C40F331CDA1D460005690C /* TestNSOperationQueue.swift in Sources */,
				5B13B32F1C582D4C00651CE2 /* TestNSGeometry.swift in Sources */,
				EA08126C1DA810BE00651B70 /* ProgressFraction.swift in Sources */,
				5B13B3351C582D4C00651CE2 /* TestNSKeyedUnarchiver.swift in Sources */,
				5B13B33D1C582D4C00651CE2 /* TestNSPipe.swift in Sources */,
				F9E0BB371CA70B8000F7FF3C /* TestNSURLCredential.swift in Sources */,
				5B13B3341C582D4C00651CE2 /* TestNSKeyedArchiver.swift in Sources */,
				5B13B3441C582D4C00651CE2 /* TestNSSet.swift in Sources */,
				5B13B3321C582D4C00651CE2 /* TestNSIndexSet.swift in Sources */,
				5B13B3511C582D4C00651CE2 /* TestNSByteCountFormatter.swift in Sources */,
				BDFDF0A71DFF5B3E00C04CC5 /* TestNSPersonNameComponents.swift in Sources */,
				5B13B3501C582D4C00651CE2 /* TestUtils.swift in Sources */,
				294E3C1D1CC5E19300E4F44C /* TestNSAttributedString.swift in Sources */,
				5B13B3431C582D4C00651CE2 /* TestNSScanner.swift in Sources */,
				5B13B3401C582D4C00651CE2 /* TestNSRange.swift in Sources */,
				5B13B3371C582D4C00651CE2 /* TestNSNotificationCenter.swift in Sources */,
				5B13B3251C582D4700651CE2 /* main.swift in Sources */,
				5B1FD9E31D6D17B80080E83C /* TestNSURLSession.swift in Sources */,
				D512D17C1CD883F00032E6A5 /* TestNSFileHandle.swift in Sources */,
				D4FE895B1D703D1100DA7986 /* TestURLRequest.swift in Sources */,
				5B13B33A1C582D4C00651CE2 /* TestNSNumber.swift in Sources */,
				5B13B3521C582D4C00651CE2 /* TestNSValue.swift in Sources */,
				5B13B3311C582D4C00651CE2 /* TestNSIndexPath.swift in Sources */,
				5B13B3271C582D4C00651CE2 /* TestNSArray.swift in Sources */,
				5B13B3461C582D4C00651CE2 /* TestProcess.swift in Sources */,
				555683BD1C1250E70041D4C6 /* TestNSUserDefaults.swift in Sources */,
				7900433B1CACD33E00ECCBF1 /* TestNSCompoundPredicate.swift in Sources */,
			);
			runOnlyForDeploymentPostprocessing = 0;
		};
		EA66F66B1BF56CCB00136161 /* Sources */ = {
			isa = PBXSourcesBuildPhase;
			buildActionMask = 2147483647;
			files = (
				EA66F6761BF56CDE00136161 /* main.swift in Sources */,
			);
			runOnlyForDeploymentPostprocessing = 0;
		};
/* End PBXSourcesBuildPhase section */

/* Begin PBXTargetDependency section */
		AE2FC5951CFEFC70008F7981 /* PBXTargetDependency */ = {
			isa = PBXTargetDependency;
			target = 5B5D885C1BBC938800234F36 /* SwiftFoundation */;
			targetProxy = AE2FC5941CFEFC70008F7981 /* PBXContainerItemProxy */;
		};
		EA993CE31BEACD8E000969A2 /* PBXTargetDependency */ = {
			isa = PBXTargetDependency;
			target = 5B7C8A6D1BEA7F8F00C5B690 /* CoreFoundation */;
			targetProxy = EA993CE21BEACD8E000969A2 /* PBXContainerItemProxy */;
		};
/* End PBXTargetDependency section */

/* Begin XCBuildConfiguration section */
		5B5D88631BBC938800234F36 /* Debug */ = {
			isa = XCBuildConfiguration;
			buildSettings = {
				ALWAYS_SEARCH_USER_PATHS = NO;
				CLANG_CXX_LANGUAGE_STANDARD = "gnu++0x";
				CLANG_CXX_LIBRARY = "libc++";
				CLANG_LINK_OBJC_RUNTIME = NO;
				CLANG_MODULES_AUTOLINK = NO;
				CLANG_WARN_BOOL_CONVERSION = YES;
				CLANG_WARN_CONSTANT_CONVERSION = YES;
				CLANG_WARN_DIRECT_OBJC_ISA_USAGE = YES_ERROR;
				CLANG_WARN_EMPTY_BODY = YES;
				CLANG_WARN_ENUM_CONVERSION = YES;
				CLANG_WARN_INFINITE_RECURSION = YES;
				CLANG_WARN_INT_CONVERSION = YES;
				CLANG_WARN_OBJC_ROOT_CLASS = YES_ERROR;
				CLANG_WARN_SUSPICIOUS_MOVE = YES;
				CLANG_WARN_UNREACHABLE_CODE = YES;
				CLANG_WARN__DUPLICATE_METHOD_MATCH = YES;
				CODE_SIGN_IDENTITY = "";
				COPY_PHASE_STRIP = NO;
				CURRENT_PROJECT_VERSION = 1;
				DEBUG_INFORMATION_FORMAT = dwarf;
				ENABLE_STRICT_OBJC_MSGSEND = YES;
				ENABLE_TESTABILITY = YES;
				GCC_C_LANGUAGE_STANDARD = gnu99;
				GCC_DYNAMIC_NO_PIC = NO;
				GCC_ENABLE_OBJC_EXCEPTIONS = NO;
				GCC_NO_COMMON_BLOCKS = YES;
				GCC_OPTIMIZATION_LEVEL = 0;
				GCC_PREPROCESSOR_DEFINITIONS = (
					"DEBUG=1",
					"$(inherited)",
				);
				GCC_WARN_64_TO_32_BIT_CONVERSION = YES;
				GCC_WARN_ABOUT_RETURN_TYPE = YES_ERROR;
				GCC_WARN_UNDECLARED_SELECTOR = YES;
				GCC_WARN_UNINITIALIZED_AUTOS = YES_AGGRESSIVE;
				GCC_WARN_UNUSED_FUNCTION = YES;
				GCC_WARN_UNUSED_VARIABLE = YES;
				MACOSX_DEPLOYMENT_TARGET = 10.11;
				MTL_ENABLE_DEBUG_INFO = YES;
				ONLY_ACTIVE_ARCH = YES;
				SDKROOT = macosx;
				VERSIONING_SYSTEM = "apple-generic";
				VERSION_INFO_PREFIX = "";
			};
			name = Debug;
		};
		5B5D88641BBC938800234F36 /* Release */ = {
			isa = XCBuildConfiguration;
			buildSettings = {
				ALWAYS_SEARCH_USER_PATHS = NO;
				CLANG_CXX_LANGUAGE_STANDARD = "gnu++0x";
				CLANG_CXX_LIBRARY = "libc++";
				CLANG_LINK_OBJC_RUNTIME = NO;
				CLANG_MODULES_AUTOLINK = NO;
				CLANG_WARN_BOOL_CONVERSION = YES;
				CLANG_WARN_CONSTANT_CONVERSION = YES;
				CLANG_WARN_DIRECT_OBJC_ISA_USAGE = YES_ERROR;
				CLANG_WARN_EMPTY_BODY = YES;
				CLANG_WARN_ENUM_CONVERSION = YES;
				CLANG_WARN_INFINITE_RECURSION = YES;
				CLANG_WARN_INT_CONVERSION = YES;
				CLANG_WARN_OBJC_ROOT_CLASS = YES_ERROR;
				CLANG_WARN_SUSPICIOUS_MOVE = YES;
				CLANG_WARN_UNREACHABLE_CODE = YES;
				CLANG_WARN__DUPLICATE_METHOD_MATCH = YES;
				CODE_SIGN_IDENTITY = "";
				COPY_PHASE_STRIP = NO;
				CURRENT_PROJECT_VERSION = 1;
				DEBUG_INFORMATION_FORMAT = "dwarf-with-dsym";
				ENABLE_NS_ASSERTIONS = NO;
				ENABLE_STRICT_OBJC_MSGSEND = YES;
				GCC_C_LANGUAGE_STANDARD = gnu99;
				GCC_ENABLE_OBJC_EXCEPTIONS = NO;
				GCC_NO_COMMON_BLOCKS = YES;
				GCC_WARN_64_TO_32_BIT_CONVERSION = YES;
				GCC_WARN_ABOUT_RETURN_TYPE = YES_ERROR;
				GCC_WARN_UNDECLARED_SELECTOR = YES;
				GCC_WARN_UNINITIALIZED_AUTOS = YES_AGGRESSIVE;
				GCC_WARN_UNUSED_FUNCTION = YES;
				GCC_WARN_UNUSED_VARIABLE = YES;
				MACOSX_DEPLOYMENT_TARGET = 10.11;
				MTL_ENABLE_DEBUG_INFO = NO;
				SDKROOT = macosx;
				SWIFT_OPTIMIZATION_LEVEL = "-Owholemodule";
				VERSIONING_SYSTEM = "apple-generic";
				VERSION_INFO_PREFIX = "";
			};
			name = Release;
		};
		5B5D88661BBC938800234F36 /* Debug */ = {
			isa = XCBuildConfiguration;
			buildSettings = {
				CLANG_ENABLE_MODULES = YES;
				CLANG_MODULES_AUTOLINK = NO;
				COMBINE_HIDPI_IMAGES = YES;
				DEFINES_MODULE = YES;
				DYLIB_COMPATIBILITY_VERSION = 150;
				DYLIB_CURRENT_VERSION = 1303;
				DYLIB_INSTALL_NAME_BASE = "@rpath";
				FRAMEWORK_VERSION = A;
				GCC_PREFIX_HEADER = CoreFoundation/Base.subproj/CoreFoundation_Prefix.h;
				HEADER_SEARCH_PATHS = (
					"$(CONFIGURATION_BUILD_DIR)/usr/local/include",
					/usr/include/libxml2,
				);
				INFOPLIST_FILE = Foundation/Info.plist;
				INIT_ROUTINE = "___CFInitialize";
				INSTALL_PATH = "$(LOCAL_LIBRARY_DIR)/Frameworks";
				LD_RUNPATH_SEARCH_PATHS = "$(inherited) @executable_path/../Frameworks @loader_path/Frameworks";
				OTHER_CFLAGS = (
					"-DCF_BUILDING_CF",
					"-DDEPLOYMENT_TARGET_MACOSX",
					"-DDEPLOYMENT_RUNTIME_SWIFT",
					"-DDEPLOYMENT_ENABLE_LIBDISPATCH",
					"-DHAVE_STRUCT_TIMESPEC",
					"-I$(SRCROOT)/bootstrap/common/usr/include",
					"-I$(SRCROOT)/bootstrap/x86_64-apple-darwin/usr/include",
					"-I$(SRCROOT)/bootstrap/common/usr/local/include",
					"-I$(SRCROOT)/bootstrap/x86_64-apple-darwin/usr/local/include",
					"-g3",
					"-fconstant-cfstrings",
					"-fexceptions",
					"-Wno-shorten-64-to-32",
					"-Wno-deprecated-declarations",
					"-Wno-unreachable-code",
					"-Wno-conditional-uninitialized",
					"-Wno-unused-variable",
					"-Wno-int-conversion",
					"-Wno-unused-function",
				);
				OTHER_LDFLAGS = (
					"-twolevel_namespace",
					"-Wl,-alias_list,CoreFoundation/Base.subproj/SymbolAliases",
					"-sectcreate",
					__UNICODE,
					__csbitmaps,
					CoreFoundation/CharacterSets/CFCharacterSetBitmaps.bitmap,
					"-sectcreate",
					__UNICODE,
					__properties,
					CoreFoundation/CharacterSets/CFUniCharPropertyDatabase.data,
					"-sectcreate",
					__UNICODE,
					__data,
					"CoreFoundation/CharacterSets/CFUnicodeData-L.mapping",
					"-segprot",
					__UNICODE,
					r,
					r,
				);
				OTHER_SWIFT_FLAGS = "-DDEPLOYMENT_ENABLE_LIBDISPATCH -DDEPLOYMENT_RUNTIME_SWIFT";
				PRODUCT_BUNDLE_IDENTIFIER = org.swift.Foundation;
				PRODUCT_NAME = "$(TARGET_NAME)";
				SKIP_INSTALL = YES;
				SWIFT_INSTALL_OBJC_HEADER = NO;
				SWIFT_OBJC_INTERFACE_HEADER_NAME = "";
				SWIFT_OPTIMIZATION_LEVEL = "-Onone";
				SWIFT_VERSION = 3.0;
			};
			name = Debug;
		};
		5B5D88671BBC938800234F36 /* Release */ = {
			isa = XCBuildConfiguration;
			buildSettings = {
				CLANG_ENABLE_MODULES = YES;
				CLANG_MODULES_AUTOLINK = NO;
				COMBINE_HIDPI_IMAGES = YES;
				DEFINES_MODULE = YES;
				DYLIB_COMPATIBILITY_VERSION = 150;
				DYLIB_CURRENT_VERSION = 1303;
				DYLIB_INSTALL_NAME_BASE = "@rpath";
				FRAMEWORK_VERSION = A;
				GCC_PREFIX_HEADER = CoreFoundation/Base.subproj/CoreFoundation_Prefix.h;
				HEADER_SEARCH_PATHS = (
					"$(CONFIGURATION_BUILD_DIR)/usr/local/include",
					/usr/include/libxml2,
				);
				INFOPLIST_FILE = Foundation/Info.plist;
				INIT_ROUTINE = "___CFInitialize";
				INSTALL_PATH = "$(LOCAL_LIBRARY_DIR)/Frameworks";
				LD_RUNPATH_SEARCH_PATHS = "$(inherited) @executable_path/../Frameworks @loader_path/Frameworks";
				OTHER_CFLAGS = (
					"-DCF_BUILDING_CF",
					"-DDEPLOYMENT_TARGET_MACOSX",
					"-DDEPLOYMENT_RUNTIME_SWIFT",
					"-DDEPLOYMENT_ENABLE_LIBDISPATCH",
					"-DHAVE_STRUCT_TIMESPEC",
					"-I$(SRCROOT)/bootstrap/common/usr/include",
					"-I$(SRCROOT)/bootstrap/x86_64-apple-darwin/usr/include",
					"-I$(SRCROOT)/bootstrap/common/usr/local/include",
					"-I$(SRCROOT)/bootstrap/x86_64-apple-darwin/usr/local/include",
					"-g3",
					"-fconstant-cfstrings",
					"-fexceptions",
					"-Wno-shorten-64-to-32",
					"-Wno-deprecated-declarations",
					"-Wno-unreachable-code",
					"-Wno-conditional-uninitialized",
					"-Wno-unused-variable",
					"-Wno-int-conversion",
					"-Wno-unused-function",
				);
				OTHER_LDFLAGS = (
					"-twolevel_namespace",
					"-Wl,-alias_list,CoreFoundation/Base.subproj/SymbolAliases",
					"-sectcreate",
					__UNICODE,
					__csbitmaps,
					CoreFoundation/CharacterSets/CFCharacterSetBitmaps.bitmap,
					"-sectcreate",
					__UNICODE,
					__properties,
					CoreFoundation/CharacterSets/CFUniCharPropertyDatabase.data,
					"-sectcreate",
					__UNICODE,
					__data,
					"CoreFoundation/CharacterSets/CFUnicodeData-L.mapping",
					"-segprot",
					__UNICODE,
					r,
					r,
				);
				OTHER_SWIFT_FLAGS = "-DDEPLOYMENT_ENABLE_LIBDISPATCH -DDEPLOYMENT_RUNTIME_SWIFT";
				PRODUCT_BUNDLE_IDENTIFIER = org.swift.Foundation;
				PRODUCT_NAME = "$(TARGET_NAME)";
				SKIP_INSTALL = YES;
				SWIFT_INSTALL_OBJC_HEADER = NO;
				SWIFT_OBJC_INTERFACE_HEADER_NAME = "";
				SWIFT_VERSION = 3.0;
			};
			name = Release;
		};
		5B7C8A6F1BEA7F8F00C5B690 /* Debug */ = {
			isa = XCBuildConfiguration;
			buildSettings = {
				CODE_SIGN_IDENTITY = "-";
				COMBINE_HIDPI_IMAGES = YES;
				EXECUTABLE_PREFIX = lib;
				GCC_PREFIX_HEADER = CoreFoundation/Base.subproj/CoreFoundation_Prefix.h;
				HEADER_SEARCH_PATHS = /usr/include/libxml2;
				OTHER_CFLAGS = (
					"-DCF_BUILDING_CF",
					"-DDEPLOYMENT_TARGET_MACOSX",
					"-DDEPLOYMENT_RUNTIME_SWIFT",
					"-DDEPLOYMENT_ENABLE_LIBDISPATCH",
					"-I$(SRCROOT)/bootstrap/common/usr/include",
					"-I$(SRCROOT)/bootstrap/x86_64-apple-darwin/usr/include",
					"-I$(SRCROOT)/bootstrap/common/usr/local/include",
					"-I$(SRCROOT)/bootstrap/x86_64-apple-darwin/usr/local/include",
					"-g3",
					"-fconstant-cfstrings",
					"-fexceptions",
					"-Wno-shorten-64-to-32",
					"-Wno-deprecated-declarations",
					"-Wno-unreachable-code",
					"-Wno-conditional-uninitialized",
					"-Wno-unused-variable",
					"-Wno-int-conversion",
					"-Wno-unused-function",
					"-DHAVE_STRUCT_TIMESPEC",
					"-DCF_CHARACTERSET_UNICODE_DATA_L=\\\\\"CoreFoundation/CharacterSets/CFUnicodeData-L.mapping\\\\\"",
					"-DCF_CHARACTERSET_UNICODE_DATA_B=\\\\\"CoreFoundation/CharacterSets/CFUnicodeData-B.mapping\\\\\"",
					"-DCF_CHARACTERSET_UNICHAR_DB=\\\\\"CoreFoundation/CharacterSets/CFUniCharPropertyDatabase.data\\\\\"",
					"-DCF_CHARACTERSET_BITMAP=\\\\\"CoreFoundation/CharacterSets/CFCharacterSetBitmaps.bitmap\\\\\"",
				);
				PRIVATE_HEADERS_FOLDER_PATH = /usr/local/include/CoreFoundation;
				PRODUCT_NAME = "$(TARGET_NAME)";
				PUBLIC_HEADERS_FOLDER_PATH = /usr/local/include/CoreFoundation;
				SWIFT_VERSION = 3.0;
			};
			name = Debug;
		};
		5B7C8A701BEA7F8F00C5B690 /* Release */ = {
			isa = XCBuildConfiguration;
			buildSettings = {
				CODE_SIGN_IDENTITY = "-";
				COMBINE_HIDPI_IMAGES = YES;
				EXECUTABLE_PREFIX = lib;
				GCC_PREFIX_HEADER = CoreFoundation/Base.subproj/CoreFoundation_Prefix.h;
				HEADER_SEARCH_PATHS = /usr/include/libxml2;
				OTHER_CFLAGS = (
					"-DCF_BUILDING_CF",
					"-DDEPLOYMENT_TARGET_MACOSX",
					"-DDEPLOYMENT_RUNTIME_SWIFT",
					"-DDEPLOYMENT_ENABLE_LIBDISPATCH",
					"-I$(SRCROOT)/bootstrap/common/usr/include",
					"-I$(SRCROOT)/bootstrap/x86_64-apple-darwin/usr/include",
					"-I$(SRCROOT)/bootstrap/common/usr/local/include",
					"-I$(SRCROOT)/bootstrap/x86_64-apple-darwin/usr/local/include",
					"-g3",
					"-fconstant-cfstrings",
					"-fexceptions",
					"-Wno-shorten-64-to-32",
					"-Wno-deprecated-declarations",
					"-Wno-unreachable-code",
					"-Wno-conditional-uninitialized",
					"-Wno-unused-variable",
					"-Wno-int-conversion",
					"-Wno-unused-function",
					"-DHAVE_STRUCT_TIMESPEC",
					"-DCF_CHARACTERSET_UNICODE_DATA_L=\\\\\"CoreFoundation/CharacterSets/CFUnicodeData-L.mapping\\\\\"",
					"-DCF_CHARACTERSET_UNICODE_DATA_B=\\\\\"CoreFoundation/CharacterSets/CFUnicodeData-B.mapping\\\\\"",
					"-DCF_CHARACTERSET_UNICHAR_DB=\\\\\"CoreFoundation/CharacterSets/CFUniCharPropertyDatabase.data\\\\\"",
					"-DCF_CHARACTERSET_BITMAP=\\\\\"CoreFoundation/CharacterSets/CFCharacterSetBitmaps.bitmap\\\\\"",
				);
				PRIVATE_HEADERS_FOLDER_PATH = /usr/local/include/CoreFoundation;
				PRODUCT_NAME = "$(TARGET_NAME)";
				PUBLIC_HEADERS_FOLDER_PATH = /usr/local/include/CoreFoundation;
				SWIFT_VERSION = 3.0;
			};
			name = Release;
		};
		5BDC40601BD6D83B00ED97BB /* Debug */ = {
			isa = XCBuildConfiguration;
			buildSettings = {
				ALWAYS_EMBED_SWIFT_STANDARD_LIBRARIES = YES;
				CLANG_ENABLE_MODULES = YES;
				CLANG_ENABLE_OBJC_ARC = YES;
				COMBINE_HIDPI_IMAGES = YES;
				HEADER_SEARCH_PATHS = (
					"$(CONFIGURATION_BUILD_DIR)/usr/local/include",
					/usr/include/libxml2,
				);
				INFOPLIST_FILE = TestFoundation/Resources/Info.plist;
				LD_RUNPATH_SEARCH_PATHS = "$(inherited) @executable_path/../Frameworks @loader_path/../Frameworks";
				MACH_O_TYPE = mh_execute;
				OTHER_SWIFT_FLAGS = "-DDEPLOYMENT_ENABLE_LIBDISPATCH";
				PRODUCT_BUNDLE_IDENTIFIER = org.swift.TestFoundation;
				PRODUCT_NAME = "$(TARGET_NAME)";
				SKIP_INSTALL = YES;
				SWIFT_OPTIMIZATION_LEVEL = "-Onone";
				SWIFT_VERSION = 3.0;
				WRAPPER_EXTENSION = app;
			};
			name = Debug;
		};
		5BDC40611BD6D83B00ED97BB /* Release */ = {
			isa = XCBuildConfiguration;
			buildSettings = {
				ALWAYS_EMBED_SWIFT_STANDARD_LIBRARIES = YES;
				CLANG_ENABLE_MODULES = YES;
				CLANG_ENABLE_OBJC_ARC = YES;
				COMBINE_HIDPI_IMAGES = YES;
				HEADER_SEARCH_PATHS = (
					"$(CONFIGURATION_BUILD_DIR)/usr/local/include",
					/usr/include/libxml2,
				);
				INFOPLIST_FILE = TestFoundation/Resources/Info.plist;
				LD_RUNPATH_SEARCH_PATHS = "$(inherited) @executable_path/../Frameworks @loader_path/../Frameworks";
				MACH_O_TYPE = mh_execute;
				OTHER_SWIFT_FLAGS = "-DDEPLOYMENT_ENABLE_LIBDISPATCH";
				PRODUCT_BUNDLE_IDENTIFIER = org.swift.TestFoundation;
				PRODUCT_NAME = "$(TARGET_NAME)";
				SKIP_INSTALL = YES;
				SWIFT_VERSION = 3.0;
				WRAPPER_EXTENSION = app;
			};
			name = Release;
		};
		EA66F6731BF56CCB00136161 /* Debug */ = {
			isa = XCBuildConfiguration;
			buildSettings = {
				CLANG_ENABLE_MODULES = YES;
				CLANG_ENABLE_OBJC_ARC = YES;
				HEADER_SEARCH_PATHS = "$(CONFIGURATION_BUILD_DIR)/usr/local/include";
				PRODUCT_NAME = "$(TARGET_NAME)";
				SWIFT_OPTIMIZATION_LEVEL = "-Onone";
				SWIFT_VERSION = 3.0;
			};
			name = Debug;
		};
		EA66F6741BF56CCB00136161 /* Release */ = {
			isa = XCBuildConfiguration;
			buildSettings = {
				CLANG_ENABLE_MODULES = YES;
				CLANG_ENABLE_OBJC_ARC = YES;
				HEADER_SEARCH_PATHS = "$(CONFIGURATION_BUILD_DIR)/usr/local/include";
				PRODUCT_NAME = "$(TARGET_NAME)";
				SWIFT_VERSION = 3.0;
			};
			name = Release;
		};
/* End XCBuildConfiguration section */

/* Begin XCConfigurationList section */
		5B5D88571BBC938800234F36 /* Build configuration list for PBXProject "Foundation" */ = {
			isa = XCConfigurationList;
			buildConfigurations = (
				5B5D88631BBC938800234F36 /* Debug */,
				5B5D88641BBC938800234F36 /* Release */,
			);
			defaultConfigurationIsVisible = 0;
			defaultConfigurationName = Release;
		};
		5B5D88651BBC938800234F36 /* Build configuration list for PBXNativeTarget "SwiftFoundation" */ = {
			isa = XCConfigurationList;
			buildConfigurations = (
				5B5D88661BBC938800234F36 /* Debug */,
				5B5D88671BBC938800234F36 /* Release */,
			);
			defaultConfigurationIsVisible = 0;
			defaultConfigurationName = Release;
		};
		5B7C8A711BEA7F8F00C5B690 /* Build configuration list for PBXNativeTarget "CoreFoundation" */ = {
			isa = XCConfigurationList;
			buildConfigurations = (
				5B7C8A6F1BEA7F8F00C5B690 /* Debug */,
				5B7C8A701BEA7F8F00C5B690 /* Release */,
			);
			defaultConfigurationIsVisible = 0;
			defaultConfigurationName = Release;
		};
		5BDC405F1BD6D83B00ED97BB /* Build configuration list for PBXNativeTarget "TestFoundation" */ = {
			isa = XCConfigurationList;
			buildConfigurations = (
				5BDC40601BD6D83B00ED97BB /* Debug */,
				5BDC40611BD6D83B00ED97BB /* Release */,
			);
			defaultConfigurationIsVisible = 0;
			defaultConfigurationName = Release;
		};
		EA66F6751BF56CCB00136161 /* Build configuration list for PBXNativeTarget "plutil" */ = {
			isa = XCConfigurationList;
			buildConfigurations = (
				EA66F6731BF56CCB00136161 /* Debug */,
				EA66F6741BF56CCB00136161 /* Release */,
			);
			defaultConfigurationIsVisible = 0;
			defaultConfigurationName = Release;
		};
/* End XCConfigurationList section */
	};
	rootObject = 5B5D88541BBC938800234F36 /* Project object */;
}<|MERGE_RESOLUTION|>--- conflicted
+++ resolved
@@ -311,11 +311,8 @@
 		7900433B1CACD33E00ECCBF1 /* TestNSCompoundPredicate.swift in Sources */ = {isa = PBXBuildFile; fileRef = 790043391CACD33E00ECCBF1 /* TestNSCompoundPredicate.swift */; };
 		7900433C1CACD33E00ECCBF1 /* TestNSPredicate.swift in Sources */ = {isa = PBXBuildFile; fileRef = 7900433A1CACD33E00ECCBF1 /* TestNSPredicate.swift */; };
 		AE35A1861CBAC85E0042DB84 /* SwiftFoundation.h in Headers */ = {isa = PBXBuildFile; fileRef = AE35A1851CBAC85E0042DB84 /* SwiftFoundation.h */; settings = {ATTRIBUTES = (Public, ); }; };
-<<<<<<< HEAD
-		BDDAC2061E01907D00082132 /* TestNSLengthFormatter.swift in Sources */ = {isa = PBXBuildFile; fileRef = BDDAC2051E01907D00082132 /* TestNSLengthFormatter.swift */; };
-=======
+		BD8042161E09857800487EB8 /* TestNSLengthFormatter.swift in Sources */ = {isa = PBXBuildFile; fileRef = BD8042151E09857800487EB8 /* TestNSLengthFormatter.swift */; };
 		BDFDF0A71DFF5B3E00C04CC5 /* TestNSPersonNameComponents.swift in Sources */ = {isa = PBXBuildFile; fileRef = BDFDF0A61DFF5B3E00C04CC5 /* TestNSPersonNameComponents.swift */; };
->>>>>>> 99bc426e
 		BF8E65311DC3B3CB005AB5C3 /* TestNotification.swift in Sources */ = {isa = PBXBuildFile; fileRef = BF8E65301DC3B3CB005AB5C3 /* TestNotification.swift */; };
 		CC5249C01D341D23007CB54D /* TestUnitConverter.swift in Sources */ = {isa = PBXBuildFile; fileRef = CC5249BF1D341D23007CB54D /* TestUnitConverter.swift */; };
 		CE19A88C1C23AA2300B4CB6A /* NSStringTestData.txt in Resources */ = {isa = PBXBuildFile; fileRef = CE19A88B1C23AA2300B4CB6A /* NSStringTestData.txt */; };
@@ -756,11 +753,8 @@
 		88D28DE61C13AE9000494606 /* TestNSGeometry.swift */ = {isa = PBXFileReference; fileEncoding = 4; lastKnownFileType = sourcecode.swift; path = TestNSGeometry.swift; sourceTree = "<group>"; };
 		A5A34B551C18C85D00FD972B /* TestNSByteCountFormatter.swift */ = {isa = PBXFileReference; fileEncoding = 4; lastKnownFileType = sourcecode.swift; path = TestNSByteCountFormatter.swift; sourceTree = "<group>"; };
 		AE35A1851CBAC85E0042DB84 /* SwiftFoundation.h */ = {isa = PBXFileReference; fileEncoding = 4; lastKnownFileType = sourcecode.c.h; path = SwiftFoundation.h; sourceTree = "<group>"; };
-<<<<<<< HEAD
-		BDDAC2051E01907D00082132 /* TestNSLengthFormatter.swift */ = {isa = PBXFileReference; fileEncoding = 4; lastKnownFileType = sourcecode.swift; path = TestNSLengthFormatter.swift; sourceTree = "<group>"; };
-=======
+		BD8042151E09857800487EB8 /* TestNSLengthFormatter.swift */ = {isa = PBXFileReference; fileEncoding = 4; lastKnownFileType = sourcecode.swift; path = TestNSLengthFormatter.swift; sourceTree = "<group>"; };
 		BDFDF0A61DFF5B3E00C04CC5 /* TestNSPersonNameComponents.swift */ = {isa = PBXFileReference; fileEncoding = 4; lastKnownFileType = sourcecode.swift; path = TestNSPersonNameComponents.swift; sourceTree = "<group>"; };
->>>>>>> 99bc426e
 		BF8E65301DC3B3CB005AB5C3 /* TestNotification.swift */ = {isa = PBXFileReference; fileEncoding = 4; lastKnownFileType = sourcecode.swift; path = TestNotification.swift; sourceTree = "<group>"; };
 		C2A9D75B1C15C08B00993803 /* TestNSUUID.swift */ = {isa = PBXFileReference; fileEncoding = 4; lastKnownFileType = sourcecode.swift; path = TestNSUUID.swift; sourceTree = "<group>"; };
 		C93559281C12C49F009FD6A9 /* TestNSAffineTransform.swift */ = {isa = PBXFileReference; fileEncoding = 4; lastKnownFileType = sourcecode.swift; path = TestNSAffineTransform.swift; sourceTree = "<group>"; };
@@ -1359,7 +1353,7 @@
 				5EB6A15C1C188FC40037DCB8 /* TestNSJSONSerialization.swift */,
 				D3A597F11C33C68E00295652 /* TestNSKeyedArchiver.swift */,
 				D3A597EF1C33A9E500295652 /* TestNSKeyedUnarchiver.swift */,
-				BDDAC2051E01907D00082132 /* TestNSLengthFormatter.swift */,
+				BD8042151E09857800487EB8 /* TestNSLengthFormatter.swift */,
 				61A395F91C2484490029B337 /* TestNSLocale.swift */,
 				61F8AE7C1C180FC600FB62F0 /* TestNSNotificationCenter.swift */,
 				5EF673AB1C28B527006212A3 /* TestNSNotificationQueue.swift */,
@@ -2235,7 +2229,6 @@
 				5B13B32E1C582D4C00651CE2 /* TestNSFileManager.swift in Sources */,
 				5B13B3381C582D4C00651CE2 /* TestNSNotificationQueue.swift in Sources */,
 				CC5249C01D341D23007CB54D /* TestUnitConverter.swift in Sources */,
-				BDDAC2061E01907D00082132 /* TestNSLengthFormatter.swift in Sources */,
 				5B13B3331C582D4C00651CE2 /* TestNSJSONSerialization.swift in Sources */,
 				5B13B33C1C582D4C00651CE2 /* TestNSOrderedSet.swift in Sources */,
 				5B13B34A1C582D4C00651CE2 /* TestNSURL.swift in Sources */,
@@ -2258,6 +2251,7 @@
 				5B13B3301C582D4C00651CE2 /* TestNSHTTPCookie.swift in Sources */,
 				5B13B3361C582D4C00651CE2 /* TestNSLocale.swift in Sources */,
 				5B13B3391C582D4C00651CE2 /* TestNSNull.swift in Sources */,
+				BD8042161E09857800487EB8 /* TestNSLengthFormatter.swift in Sources */,
 				5B13B3421C582D4C00651CE2 /* TestNSRunLoop.swift in Sources */,
 				5B13B34E1C582D4C00651CE2 /* TestNSXMLDocument.swift in Sources */,
 				5B13B32B1C582D4C00651CE2 /* TestNSData.swift in Sources */,
