--- conflicted
+++ resolved
@@ -7,12 +7,9 @@
 	objects = {
 
 /* Begin PBXBuildFile section */
-<<<<<<< HEAD
 		207920CE1C15E2C50027FE71 /* TestNSNotificationCenter.swift in Sources */ = {isa = PBXBuildFile; fileRef = 207920CD1C15E2C50027FE71 /* TestNSNotificationCenter.swift */; };
-=======
 		22B9C1E11C165D7A00DECFF9 /* TestNSDate.swift in Sources */ = {isa = PBXBuildFile; fileRef = 22B9C1E01C165D7A00DECFF9 /* TestNSDate.swift */; };
 		4DC1D0801C12EEEF00B5948A /* TestNSPipe.swift in Sources */ = {isa = PBXBuildFile; fileRef = 4DC1D07F1C12EEEF00B5948A /* TestNSPipe.swift */; };
->>>>>>> 492c2e65
 		525AECED1BF2C9C500D15BB0 /* TestNSFileManager.swift in Sources */ = {isa = PBXBuildFile; fileRef = 525AECEB1BF2C96400D15BB0 /* TestNSFileManager.swift */; };
 		52829AD71C160D64003BC4EF /* TestNSCalendar.swift in Sources */ = {isa = PBXBuildFile; fileRef = 52829AD61C160D64003BC4EF /* TestNSCalendar.swift */; };
 		528776141BF2629700CB0090 /* FoundationErrors.swift in Sources */ = {isa = PBXBuildFile; fileRef = 522C253A1BF16E1600804FC6 /* FoundationErrors.swift */; };
@@ -321,12 +318,9 @@
 /* End PBXCopyFilesBuildPhase section */
 
 /* Begin PBXFileReference section */
-<<<<<<< HEAD
 		207920CD1C15E2C50027FE71 /* TestNSNotificationCenter.swift */ = {isa = PBXFileReference; fileEncoding = 4; lastKnownFileType = sourcecode.swift; path = TestNSNotificationCenter.swift; sourceTree = "<group>"; };
-=======
 		22B9C1E01C165D7A00DECFF9 /* TestNSDate.swift */ = {isa = PBXFileReference; fileEncoding = 4; lastKnownFileType = sourcecode.swift; path = TestNSDate.swift; sourceTree = "<group>"; };
 		4DC1D07F1C12EEEF00B5948A /* TestNSPipe.swift */ = {isa = PBXFileReference; fileEncoding = 4; lastKnownFileType = sourcecode.swift; path = TestNSPipe.swift; sourceTree = "<group>"; };
->>>>>>> 492c2e65
 		522C253A1BF16E1600804FC6 /* FoundationErrors.swift */ = {isa = PBXFileReference; fileEncoding = 4; lastKnownFileType = sourcecode.swift; path = FoundationErrors.swift; sourceTree = "<group>"; };
 		525AECEB1BF2C96400D15BB0 /* TestNSFileManager.swift */ = {isa = PBXFileReference; fileEncoding = 4; lastKnownFileType = sourcecode.swift; path = TestNSFileManager.swift; sourceTree = "<group>"; };
 		52829AD61C160D64003BC4EF /* TestNSCalendar.swift */ = {isa = PBXFileReference; fileEncoding = 4; lastKnownFileType = sourcecode.swift; path = TestNSCalendar.swift; sourceTree = "<group>"; };
@@ -1031,11 +1025,8 @@
 				5BC1D8BC1BF3ADFE009D3973 /* TestNSCharacterSet.swift */,
 				525AECEB1BF2C96400D15BB0 /* TestNSFileManager.swift */,
 				5B40F9F11C125187000E72E3 /* TestNSXMLParser.swift */,
-<<<<<<< HEAD
 				207920CD1C15E2C50027FE71 /* TestNSNotificationCenter.swift */,
-=======
 				22B9C1E01C165D7A00DECFF9 /* TestNSDate.swift */,
->>>>>>> 492c2e65
 			);
 			name = Tests;
 			sourceTree = "<group>";
