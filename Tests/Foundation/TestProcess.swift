--- conflicted
+++ resolved
@@ -7,13 +7,10 @@
 // See http://swift.org/CONTRIBUTORS.txt for the list of Swift project authors
 //
 
-<<<<<<< HEAD
 import Synchronization
-=======
 #if canImport(Android)
 import Android
 #endif
->>>>>>> 246b3474
 
 class TestProcess : XCTestCase {
     
