--- conflicted
+++ resolved
@@ -55,11 +55,7 @@
         NSRequiresConcreteImplementation()
     }
     
-<<<<<<< HEAD
-    open override func description(withLocale locale: AnyObject?) -> String { NSUnimplemented() }
-=======
     open override func description(withLocale locale: Locale?) -> String { NSUnimplemented() }
->>>>>>> e790027f
     
     // TODO: "declarations from extensions cannot be overridden yet"
     // Although it's not clear we actually need to redeclare this here when the extension adds it to the superclass of this class
