// This source file is part of the Swift.org open source project
//
// Copyright (c) 2014 - 2016 Apple Inc. and the Swift project authors
// Licensed under Apache License v2.0 with Runtime Library Exception
//
// See http://swift.org/LICENSE.txt for license information
// See http://swift.org/CONTRIBUTORS.txt for the list of Swift project authors
//

import CoreFoundation

open class DateFormatter : Formatter {
    typealias CFType = CFDateFormatter
    private var __cfObject: CFType?
    private var _cfObject: CFType {
        guard let obj = __cfObject else {
            #if os(macOS) || os(iOS)
                let dateStyle = CFDateFormatterStyle(rawValue: CFIndex(self.dateStyle.rawValue))!
                let timeStyle = CFDateFormatterStyle(rawValue: CFIndex(self.timeStyle.rawValue))!
            #else
                let dateStyle = CFDateFormatterStyle(self.dateStyle.rawValue)
                let timeStyle = CFDateFormatterStyle(self.timeStyle.rawValue)
            #endif
            
            let obj = CFDateFormatterCreate(kCFAllocatorSystemDefault, locale._cfObject, dateStyle, timeStyle)!
            _setFormatterAttributes(obj)
            if let dateFormat = attributes[AttributeKey.dateFormat] as? String {
                CFDateFormatterSetFormat(obj, dateFormat._cfObject)
            }
            __cfObject = obj
            return obj
        }
        return obj
    }
    
    private var attributes: [String: Any] = [:]

    public override init() {
        super.init()
    }
    
    public required init?(coder aDecoder: NSCoder) {
        guard aDecoder.allowsKeyedCoding else {
            preconditionFailure("Unkeyed coding is unsupported.")
        }
        
        super.init(coder: aDecoder)
        let attributes = aDecoder.decodeObject(forKey: "NS.attributes") as? NSMutableDictionary
        attributes?.removeObject(forKey: "formatterBehavior")
        if let attributes = attributes?._swiftObject as? [String: Any] {
            self.attributes = attributes
        }
    }
    
    open override func encode(with aCoder: NSCoder) {
        guard aCoder.allowsKeyedCoding else {
            preconditionFailure("Unkeyed coding is unsupported.")
        }
        
        let attributes = NSMutableDictionary(dictionary: self.attributes)
        attributes.setObject(NSNumber(value: 1040), forKey: "formatterBehavior")
        aCoder.encode(attributes, forKey: "NS.attributes")
    }

    open var formattingContext: Context = .unknown // default is NSFormattingContextUnknown

    open func objectValue(_ string: String, range rangep: UnsafeMutablePointer<NSRange>) throws -> AnyObject? { NSUnimplemented() }

    open override func string(for obj: Any) -> String? {
        guard let date = obj as? Date else { return nil }
        return string(from: date)
    }

    open func string(from date: Date) -> String {
        return CFDateFormatterCreateStringWithDate(kCFAllocatorSystemDefault, _cfObject, date._cfObject)._swiftObject
    }

    open func date(from string: String) -> Date? {
        var range = CFRange(location: 0, length: string.length)
        let date = withUnsafeMutablePointer(to: &range) { (rangep: UnsafeMutablePointer<CFRange>) -> Date? in
            guard let res = CFDateFormatterCreateDateFromString(kCFAllocatorSystemDefault, _cfObject, string._cfObject, rangep) else {
                return nil
            }
            return res._swiftObject
        }
        return date
    }

    open class func localizedString(from date: Date, dateStyle dstyle: Style, timeStyle tstyle: Style) -> String {
        let df = DateFormatter()
        df.dateStyle = dstyle
        df.timeStyle = tstyle
        return df.string(for: date._nsObject)!
    }

    open class func dateFormat(fromTemplate tmplate: String, options opts: Int, locale: Locale?) -> String? {
        guard let res = CFDateFormatterCreateDateFormatFromTemplate(kCFAllocatorSystemDefault, tmplate._cfObject, CFOptionFlags(opts), locale?._cfObject) else {
            return nil
        }
        return res._swiftObject
    }

    open func setLocalizedDateFormatFromTemplate(_ dateFormatTemplate: String) {
        if let format = DateFormatter.dateFormat(fromTemplate: dateFormatTemplate, options: 0, locale: locale) {
            dateFormat = format
        }
    }

    private func _reset() {
        __cfObject = nil
    }
    
    internal func _setFormatterAttributes(_ formatter: CFDateFormatter) {
        _setFormatterAttribute(formatter, attributeName: kCFDateFormatterIsLenient, value: isLenient._cfObject)
        _setFormatterAttribute(formatter, attributeName: kCFDateFormatterTimeZone, value: _timeZone?._cfObject)
        if let ident = _calendar?.identifier {
            _setFormatterAttribute(formatter, attributeName: kCFDateFormatterCalendarName, value: Calendar._toNSCalendarIdentifier(ident).rawValue._cfObject)
        } else {
            _setFormatterAttribute(formatter, attributeName: kCFDateFormatterCalendarName, value: nil)
        }
        _setFormatterAttribute(formatter, attributeName: kCFDateFormatterTwoDigitStartDate, value: _twoDigitStartDate?._cfObject)
        _setFormatterAttribute(formatter, attributeName: kCFDateFormatterDefaultDate, value: defaultDate?._cfObject)
        _setFormatterAttribute(formatter, attributeName: kCFDateFormatterCalendar, value: _calendar?._cfObject)
        _setFormatterAttribute(formatter, attributeName: kCFDateFormatterEraSymbols, value: _eraSymbols?._cfObject)
        _setFormatterAttribute(formatter, attributeName: kCFDateFormatterMonthSymbols, value: _monthSymbols?._cfObject)
        _setFormatterAttribute(formatter, attributeName: kCFDateFormatterShortMonthSymbols, value: _shortMonthSymbols?._cfObject)
        _setFormatterAttribute(formatter, attributeName: kCFDateFormatterWeekdaySymbols, value: _weekdaySymbols?._cfObject)
        _setFormatterAttribute(formatter, attributeName: kCFDateFormatterShortWeekdaySymbols, value: _shortWeekdaySymbols?._cfObject)
        _setFormatterAttribute(formatter, attributeName: kCFDateFormatterAMSymbol, value: _amSymbol?._cfObject)
        _setFormatterAttribute(formatter, attributeName: kCFDateFormatterPMSymbol, value: _pmSymbol?._cfObject)
        _setFormatterAttribute(formatter, attributeName: kCFDateFormatterLongEraSymbols, value: _longEraSymbols?._cfObject)
        _setFormatterAttribute(formatter, attributeName: kCFDateFormatterVeryShortMonthSymbols, value: _veryShortMonthSymbols?._cfObject)
        _setFormatterAttribute(formatter, attributeName: kCFDateFormatterStandaloneMonthSymbols, value: _standaloneMonthSymbols?._cfObject)
        _setFormatterAttribute(formatter, attributeName: kCFDateFormatterShortStandaloneMonthSymbols, value: _shortStandaloneMonthSymbols?._cfObject)
        _setFormatterAttribute(formatter, attributeName: kCFDateFormatterVeryShortStandaloneMonthSymbols, value: _veryShortStandaloneMonthSymbols?._cfObject)
        _setFormatterAttribute(formatter, attributeName: kCFDateFormatterVeryShortWeekdaySymbols, value: _veryShortWeekdaySymbols?._cfObject)
        _setFormatterAttribute(formatter, attributeName: kCFDateFormatterStandaloneWeekdaySymbols, value: _standaloneWeekdaySymbols?._cfObject)
        _setFormatterAttribute(formatter, attributeName: kCFDateFormatterShortStandaloneWeekdaySymbols, value: _shortStandaloneWeekdaySymbols?._cfObject)
        _setFormatterAttribute(formatter, attributeName: kCFDateFormatterVeryShortStandaloneWeekdaySymbols, value: _veryShortStandaloneWeekdaySymbols?._cfObject)
        _setFormatterAttribute(formatter, attributeName: kCFDateFormatterQuarterSymbols, value: _quarterSymbols?._cfObject)
        _setFormatterAttribute(formatter, attributeName: kCFDateFormatterShortQuarterSymbols, value: _shortQuarterSymbols?._cfObject)
        _setFormatterAttribute(formatter, attributeName: kCFDateFormatterStandaloneQuarterSymbols, value: _standaloneQuarterSymbols?._cfObject)
        _setFormatterAttribute(formatter, attributeName: kCFDateFormatterShortStandaloneQuarterSymbols, value: _shortStandaloneQuarterSymbols?._cfObject)
        _setFormatterAttribute(formatter, attributeName: kCFDateFormatterGregorianStartDate, value: _gregorianStartDate?._cfObject)
    }

    internal func _setFormatterAttribute(_ formatter: CFDateFormatter, attributeName: CFString, value: AnyObject?) {
        if let value = value {
            CFDateFormatterSetProperty(formatter, attributeName, value)
        }
    }
    
    open var dateFormat: String! {
        get {
            guard let format = attributes[AttributeKey.dateFormat] as? String else {
                return __cfObject.map { CFDateFormatterGetFormat($0)._swiftObject } ?? ""
            }
            return format
        }
        set {
            _reset()
            attributes[AttributeKey.dateFormat] = newValue?._nsObject
        }
    }

    open var dateStyle: Style = .none {
        willSet {
            dateFormat = nil
        }
        didSet {
            dateFormat = CFDateFormatterGetFormat(_cfObject)._swiftObject
        }
    }

    open var timeStyle: Style = .none {
        willSet {
            dateFormat = nil
        }
        didSet {
            dateFormat = CFDateFormatterGetFormat(_cfObject)._swiftObject
        }
    }
    
    /*@NSCopying*/ open var locale: Locale! {
        get {
            return (attributes[AttributeKey.locale] as? NSLocale)?._swiftObject ?? .current
        }
        set {
            _reset()
            attributes[AttributeKey.locale] = newValue?._bridgeToObjectiveC()
        }
    }
    
    open var generatesCalendarDates: Bool {
        get {
            return (attributes[AttributeKey.generatesCalendarDates] as? NSNumber)?.boolValue ?? false
        }
        set {
            _reset()
            attributes[AttributeKey.generatesCalendarDates] = NSNumber(value: newValue)
        }
    }

<<<<<<< HEAD
    /*@NSCopying*/ open var timeZone: TimeZone! {
        get {
            return (attributes[AttributeKey.generatesCalendarDates] as? NSTimeZone)?._swiftObject ?? NSTimeZone.system
        }
        set {
            _reset()
            attributes[AttributeKey.generatesCalendarDates] = newValue?._nsObject
        }
    }
    
    private var _calendar: Calendar? {
        return (attributes[AttributeKey.calendar] as? NSCalendar)?._swiftObject
    }
=======
    /*@NSCopying*/ internal var _locale: Locale? { willSet { _reset() } }
    open var locale: Locale! {
        get {
            guard let locale = _locale else { return .current }
            return locale
        }
        set {
            _locale = newValue
        }
    }

    open var generatesCalendarDates = false { willSet { _reset() } }

    /*@NSCopying*/ internal var _timeZone: TimeZone? { willSet { _reset() } }
    open var timeZone: TimeZone! {
        get {
            guard let timeZone = _timeZone else {
                return (CFDateFormatterCopyProperty(_cfObject, kCFDateFormatterTimeZone) as! NSTimeZone)._swiftObject
            }
            return timeZone
        }
        set {
            _timeZone = timeZone
        }
    }

    /*@NSCopying*/ internal var _calendar: Calendar! { willSet { _reset() } }
>>>>>>> 04ad02fc
    open var calendar: Calendar! {
        get {
            guard let calendar = _calendar else {
                return (CFDateFormatterCopyProperty(_cfObject, kCFDateFormatterCalendar) as! NSCalendar)._swiftObject
            }
            return calendar
        }
        set {
            _reset()
            attributes[AttributeKey.calendar] = newValue?._nsObject
        }
    }

    open var isLenient: Bool {
        get {
            return (attributes[AttributeKey.isLenient] as? NSNumber)?.boolValue ?? false
        }
        set {
            _reset()
            attributes[AttributeKey.isLenient] = NSNumber(value: newValue)
        }
    }
    
    private var _twoDigitStartDate: Date? {
        return (attributes[AttributeKey.twoDigitStartDate] as? NSDate)?._swiftObject
    }
    /*@NSCopying*/ open var twoDigitStartDate: Date? {
        get {
            guard let startDate = _twoDigitStartDate else {
                return (CFDateFormatterCopyProperty(_cfObject, kCFDateFormatterTwoDigitStartDate) as? NSDate)?._swiftObject
            }
            return startDate
        }
        set {
            _reset()
            attributes[AttributeKey.twoDigitStartDate] = newValue?._nsObject
        }
    }

    /*@NSCopying*/ open var defaultDate: Date? {
        get {
            return (attributes[AttributeKey.defaultDate] as? NSDate)?._swiftObject
        }
        set {
            _reset()
            attributes[AttributeKey.defaultDate] = newValue?._nsObject
        }
    }
    
    internal var _eraSymbols: [String]? {
        return attributes[AttributeKey.eraSymbols] as? [String]
    }
    open var eraSymbols: [String]! {
        get {
            guard let symbols = _eraSymbols else {
                let cfSymbols = CFDateFormatterCopyProperty(_cfObject, kCFDateFormatterEraSymbols) as! NSArray
                return cfSymbols.allObjects as! [String]
            }
            return symbols
        }
        set {
            _reset()
            attributes[AttributeKey.eraSymbols] = newValue?._nsObject
        }
    }
    
    internal var _monthSymbols: [String]? {
        return attributes[AttributeKey.monthSymbols] as? [String]
    }
    open var monthSymbols: [String]! {
        get {
            guard let symbols = _monthSymbols else {
                let cfSymbols = CFDateFormatterCopyProperty(_cfObject, kCFDateFormatterMonthSymbols) as! NSArray
                return cfSymbols.allObjects as! [String]
            }
            return symbols
        }
        set {
            _reset()
            attributes[AttributeKey.monthSymbols] = newValue?._nsObject
        }
    }

    internal var _shortMonthSymbols: [String]? {
        return attributes[AttributeKey.shortMonthSymbols] as? [String]
    }
    open var shortMonthSymbols: [String]! {
        get {
            guard let symbols = _shortMonthSymbols else {
                let cfSymbols = CFDateFormatterCopyProperty(_cfObject, kCFDateFormatterShortMonthSymbols) as! NSArray
                return cfSymbols.allObjects as! [String]
            }
            return symbols
        }
        set {
            _reset()
            attributes[AttributeKey.shortMonthSymbols] = newValue?._nsObject
        }
    }
    

    internal var _weekdaySymbols: [String]? {
        return attributes[AttributeKey.weekdaySymbols] as? [String]
    }
    open var weekdaySymbols: [String]! {
        get {
            guard let symbols = _weekdaySymbols else {
                let cfSymbols = CFDateFormatterCopyProperty(_cfObject, kCFDateFormatterWeekdaySymbols) as! NSArray
                return cfSymbols.allObjects as! [String]
            }
            return symbols
        }
        set {
            _reset()
            attributes[AttributeKey.weekdaySymbols] = newValue?._nsObject
        }
    }

    internal var _shortWeekdaySymbols: [String]? {
        return attributes[AttributeKey.shortWeekdaySymbols] as? [String]
    }
    open var shortWeekdaySymbols: [String]! {
        get {
            guard let symbols = _shortWeekdaySymbols else {
                let cfSymbols = CFDateFormatterCopyProperty(_cfObject, kCFDateFormatterShortWeekdaySymbols) as! NSArray
                return cfSymbols.allObjects as! [String]
            }
            return symbols
        }
        set {
            _reset()
            attributes[AttributeKey.shortWeekdaySymbols] = newValue?._nsObject
        }
    }

    internal var _amSymbol: String? {
        return attributes[AttributeKey.amSymbol] as? String
    }
    open var amSymbol: String! {
        get {
            guard let symbol = _amSymbol else {
                return (CFDateFormatterCopyProperty(_cfObject, kCFDateFormatterAMSymbol) as! NSString)._swiftObject
            }
            return symbol
        }
        set {
            _reset()
            attributes[AttributeKey.amSymbol] = newValue?._nsObject
        }
    }

    internal var _pmSymbol: String! {
        return attributes[AttributeKey.pmSymbol] as? String
    }
    open var pmSymbol: String! {
        get {
            guard let symbol = _pmSymbol else {
                return (CFDateFormatterCopyProperty(_cfObject, kCFDateFormatterPMSymbol) as! NSString)._swiftObject
            }
            return symbol
        }
        set {
            _reset()
            attributes[AttributeKey.pmSymbol] = newValue?._nsObject
        }
    }

    internal var _longEraSymbols: [String]? {
        return attributes[AttributeKey.longEraSymbols] as? [String]
    }
    open var longEraSymbols: [String]! {
        get {
            guard let symbols = _longEraSymbols else {
                let cfSymbols = CFDateFormatterCopyProperty(_cfObject, kCFDateFormatterLongEraSymbols) as! NSArray
                return cfSymbols.allObjects as! [String]
            }
            return symbols
        }
        set {
            _reset()
            attributes[AttributeKey.longEraSymbols] = newValue?._nsObject
        }
    }

    internal var _veryShortMonthSymbols: [String]? {
        return attributes[AttributeKey.veryShortMonthSymbols] as? [String]
    }
    open var veryShortMonthSymbols: [String]! {
        get {
            guard let symbols = _veryShortMonthSymbols else {
                let cfSymbols = CFDateFormatterCopyProperty(_cfObject, kCFDateFormatterVeryShortMonthSymbols) as! NSArray
                return cfSymbols.allObjects as! [String]
            }
            return symbols
        }
        set {
            _reset()
            attributes[AttributeKey.veryShortMonthSymbols] = newValue?._nsObject
        }
    }

    internal var _standaloneMonthSymbols: [String]? {
        return attributes[AttributeKey.standaloneMonthSymbols] as? [String]
    }
    open var standaloneMonthSymbols: [String]! {
        get {
            guard let symbols = _standaloneMonthSymbols else {
                let cfSymbols = CFDateFormatterCopyProperty(_cfObject, kCFDateFormatterStandaloneMonthSymbols) as! NSArray
                return cfSymbols.allObjects as! [String]
            }
            return symbols
        }
        set {
            _reset()
            attributes[AttributeKey.standaloneMonthSymbols] = newValue?._nsObject
        }
    }

    internal var _shortStandaloneMonthSymbols: [String]? {
        return attributes[AttributeKey.shortStandaloneMonthSymbols] as? [String]
    }
    open var shortStandaloneMonthSymbols: [String]! {
        get {
            guard let symbols = _shortStandaloneMonthSymbols else {
                let cfSymbols = CFDateFormatterCopyProperty(_cfObject, kCFDateFormatterShortStandaloneMonthSymbols) as! NSArray
                return cfSymbols.allObjects as! [String]
            }
            return symbols
        }
        set {
            _reset()
            attributes[AttributeKey.shortStandaloneMonthSymbols] = newValue?._nsObject
        }
    }

    internal var _veryShortStandaloneMonthSymbols: [String]? {
        return attributes[AttributeKey.veryShortStandaloneMonthSymbols] as? [String]
    }
    open var veryShortStandaloneMonthSymbols: [String]! {
        get {
            guard let symbols = _veryShortStandaloneMonthSymbols else {
                let cfSymbols = CFDateFormatterCopyProperty(_cfObject, kCFDateFormatterVeryShortStandaloneMonthSymbols) as! NSArray
                return cfSymbols.allObjects as! [String]
            }
            return symbols
        }
        set {
            _reset()
            attributes[AttributeKey.veryShortStandaloneMonthSymbols] = newValue?._nsObject
        }
    }

    internal var _veryShortWeekdaySymbols: [String]? {
        return attributes[AttributeKey.veryShortWeekdaySymbols] as? [String]
    }
    open var veryShortWeekdaySymbols: [String]! {
        get {
            guard let symbols = _veryShortWeekdaySymbols else {
                let cfSymbols = CFDateFormatterCopyProperty(_cfObject, kCFDateFormatterVeryShortWeekdaySymbols) as! NSArray
                return cfSymbols.allObjects as! [String]
            }
            return symbols
        }
        set {
            _reset()
            attributes[AttributeKey.veryShortWeekdaySymbols] = newValue?._nsObject
        }
    }

    internal var _standaloneWeekdaySymbols: [String]? {
        return attributes[AttributeKey.standaloneWeekdaySymbols] as? [String]
    }
    open var standaloneWeekdaySymbols: [String]! {
        get {
            guard let symbols = _standaloneWeekdaySymbols else {
                let cfSymbols = CFDateFormatterCopyProperty(_cfObject, kCFDateFormatterStandaloneWeekdaySymbols) as! NSArray
                return cfSymbols.allObjects as! [String]
            }
            return symbols
        }
        set {
            _reset()
            attributes[AttributeKey.standaloneWeekdaySymbols] = newValue?._nsObject
        }
    }

    internal var _shortStandaloneWeekdaySymbols: [String]? {
        return attributes[AttributeKey.shortStandaloneWeekdaySymbols] as? [String]
    }
    open var shortStandaloneWeekdaySymbols: [String]! {
        get {
            guard let symbols = _shortStandaloneWeekdaySymbols else {
                let cfSymbols = CFDateFormatterCopyProperty(_cfObject, kCFDateFormatterShortStandaloneWeekdaySymbols) as! NSArray
                return cfSymbols.allObjects as! [String]
            }
            return symbols
        }
        set {
            _reset()
            attributes[AttributeKey.shortStandaloneWeekdaySymbols] = newValue?._nsObject
        }
    }
    
    internal var _veryShortStandaloneWeekdaySymbols: [String]? {
        return attributes[AttributeKey.veryShortStandaloneWeekdaySymbols] as? [String]
    }
    open var veryShortStandaloneWeekdaySymbols: [String]! {
        get {
            guard let symbols = _veryShortStandaloneWeekdaySymbols else {
                let cfSymbols = CFDateFormatterCopyProperty(_cfObject, kCFDateFormatterVeryShortStandaloneWeekdaySymbols) as! NSArray
                return cfSymbols.allObjects as! [String]
            }
            return symbols
        }
        set {
            _reset()
            attributes[AttributeKey.veryShortStandaloneWeekdaySymbols] = newValue?._nsObject
        }
    }

    internal var _quarterSymbols: [String]? {
        return attributes[AttributeKey.quarterSymbols] as? [String]
    }
    open var quarterSymbols: [String]! {
        get {
            guard let symbols = _quarterSymbols else {
                let cfSymbols = CFDateFormatterCopyProperty(_cfObject, kCFDateFormatterQuarterSymbols) as! NSArray
                return cfSymbols.allObjects as! [String]
            }
            return symbols
        }
        set {
            _reset()
            attributes[AttributeKey.quarterSymbols] = newValue?._nsObject
        }
    }
    
    internal var _shortQuarterSymbols: [String]? {
        return attributes[AttributeKey.shortQuarterSymbols] as? [String]
    }
    open var shortQuarterSymbols: [String]! {
        get {
            guard let symbols = _shortQuarterSymbols else {
                let cfSymbols = CFDateFormatterCopyProperty(_cfObject, kCFDateFormatterShortQuarterSymbols) as! NSArray
                return cfSymbols.allObjects as! [String]
            }
            return symbols
        }
        set {
            _reset()
            attributes[AttributeKey.shortQuarterSymbols] = newValue?._nsObject
        }
    }

    internal var _standaloneQuarterSymbols: [String]? {
        return attributes[AttributeKey.standaloneQuarterSymbols] as? [String]
    }
    open var standaloneQuarterSymbols: [String]! {
        get {
            guard let symbols = _standaloneQuarterSymbols else {
                let cfSymbols = CFDateFormatterCopyProperty(_cfObject, kCFDateFormatterStandaloneQuarterSymbols) as! NSArray
                return cfSymbols.allObjects as! [String]
            }
            return symbols
        }
        set {
            _reset()
            attributes[AttributeKey.standaloneQuarterSymbols] = newValue?._nsObject
        }
    }

    internal var _shortStandaloneQuarterSymbols: [String]? {
        return attributes[AttributeKey.shortStandaloneQuarterSymbols] as? [String]
    }
    open var shortStandaloneQuarterSymbols: [String]! {
        get {
            guard let symbols = _shortStandaloneQuarterSymbols else {
                let cfSymbols = CFDateFormatterCopyProperty(_cfObject, kCFDateFormatterShortStandaloneQuarterSymbols) as! NSArray
                return cfSymbols.allObjects as! [String]
            }
            return symbols
        }
        set {
            _reset()
            attributes[AttributeKey.shortStandaloneQuarterSymbols] = newValue?._nsObject
        }
    }

    internal var _gregorianStartDate: Date? {
         return (attributes[AttributeKey.gregorianStartDate] as? NSDate)?._swiftObject
    }
    open var gregorianStartDate: Date? {
        get {
            guard let startDate = _gregorianStartDate else {
                return (CFDateFormatterCopyProperty(_cfObject, kCFDateFormatterGregorianStartDate) as? NSDate)?._swiftObject
            }
            return startDate
        }
        set {
            _reset()
            attributes[AttributeKey.gregorianStartDate] = newValue?._nsObject
        }
    }

    open var doesRelativeDateFormatting = false { willSet { _reset() } }
}

extension DateFormatter {
    public enum Style : UInt {
        case none
        case short
        case medium
        case long
        case full
    }
}

extension DateFormatter {
    internal struct AttributeKey {
        static let dateFormat = "dateFormat"
        static let timeZone = "timeZone"
        static let calendar = "calendar"
        static let locale = "locale"
        static let amSymbol = "AMSymbol"
        static let pmSymbol = "PMSymbol"
        static let eraSymbols = "eraSymbols"
        static let longEraSymbols = "longEraSymbols"
        static let veryShortWeekdaySymbols = "veryShortWeekdaySymbols"
        static let shortWeekdaySymbols = "shortWeekdaySymbols"
        static let weekdaySymbols = "weekdaySymbols"
        static let veryShortStandaloneWeekdaySymbols = "veryShortStandaloneWeekdaySymbols"
        static let shortStandaloneWeekdaySymbols = "shortStandaloneWeekdaySymbols"
        static let standaloneWeekdaySymbols = "standaloneWeekdaySymbols"
        static let veryShortMonthSymbols = "veryShortMonthSymbols"
        static let shortMonthSymbols = "shortMonthSymbols"
        static let monthSymbols = "monthSymbols"
        static let veryShortStandaloneMonthSymbols = "veryShortStandaloneMonthSymbols"
        static let shortStandaloneMonthSymbols = "shortStandaloneMonthSymbols"
        static let standaloneMonthSymbols = "standaloneMonthSymbols"
        static let shortQuarterSymbols = "shortQuarterSymbols"
        static let quarterSymbols = "quarterSymbols"
        static let shortStandaloneQuarterSymbols = "shortStandaloneQuarterSymbols"
        static let standaloneQuarterSymbols = "standaloneQuarterSymbols"
        static let doesRelativeDateFormatting = "doesRelativeDateFormatting"
        static let generatesCalendarDates = "generatesCalendarDates"
        static let isLenient = "lenient"
        static let twoDigitStartDate = "twoDigitStartDate"
        static let gregorianStartDate = "gregorianStartDate"
        static let defaultDate = "defaultDate"
    }
}<|MERGE_RESOLUTION|>--- conflicted
+++ resolved
@@ -15,16 +15,16 @@
     private var _cfObject: CFType {
         guard let obj = __cfObject else {
             #if os(macOS) || os(iOS)
-                let dateStyle = CFDateFormatterStyle(rawValue: CFIndex(self.dateStyle.rawValue))!
-                let timeStyle = CFDateFormatterStyle(rawValue: CFIndex(self.timeStyle.rawValue))!
+            let dateStyle = CFDateFormatterStyle(rawValue: CFIndex(self.dateStyle.rawValue))!
+            let timeStyle = CFDateFormatterStyle(rawValue: CFIndex(self.timeStyle.rawValue))!
             #else
-                let dateStyle = CFDateFormatterStyle(self.dateStyle.rawValue)
-                let timeStyle = CFDateFormatterStyle(self.timeStyle.rawValue)
+            let dateStyle = CFDateFormatterStyle(self.dateStyle.rawValue)
+            let timeStyle = CFDateFormatterStyle(self.timeStyle.rawValue)
             #endif
             
             let obj = CFDateFormatterCreate(kCFAllocatorSystemDefault, locale._cfObject, dateStyle, timeStyle)!
             _setFormatterAttributes(obj)
-            if let dateFormat = attributes[AttributeKey.dateFormat] as? String {
+            if let dateFormat = _dateFormat {
                 CFDateFormatterSetFormat(obj, dateFormat._cfObject)
             }
             __cfObject = obj
@@ -33,8 +33,82 @@
         return obj
     }
     
-    private var attributes: [String: Any] = [:]
-
+    private var attributes: [String: Any] {
+        get {
+            var result = [String: Any]()
+            
+            result[AttributeKey.dateFormat] = _dateFormat
+            result[AttributeKey.timeZone] = _timeZone
+            result[AttributeKey.calendar] = _calendar
+            result[AttributeKey.locale] = _locale
+            result[AttributeKey.amSymbol] = _amSymbol
+            result[AttributeKey.pmSymbol] = _pmSymbol
+            result[AttributeKey.eraSymbols] = _eraSymbols
+            result[AttributeKey.longEraSymbols] = _longEraSymbols
+            result[AttributeKey.veryShortWeekdaySymbols] = _veryShortWeekdaySymbols
+            result[AttributeKey.shortWeekdaySymbols] = _shortWeekdaySymbols
+            result[AttributeKey.weekdaySymbols] = _weekdaySymbols
+            result[AttributeKey.veryShortStandaloneWeekdaySymbols] = _veryShortStandaloneWeekdaySymbols
+            result[AttributeKey.shortStandaloneWeekdaySymbols] = _shortStandaloneWeekdaySymbols
+            result[AttributeKey.standaloneWeekdaySymbols] = _standaloneWeekdaySymbols
+            result[AttributeKey.veryShortMonthSymbols] = _veryShortMonthSymbols
+            result[AttributeKey.shortMonthSymbols] = _shortMonthSymbols
+            result[AttributeKey.monthSymbols] = _monthSymbols
+            result[AttributeKey.veryShortStandaloneMonthSymbols] = _veryShortStandaloneMonthSymbols
+            result[AttributeKey.shortStandaloneMonthSymbols] = _shortStandaloneMonthSymbols
+            result[AttributeKey.standaloneMonthSymbols] = _standaloneMonthSymbols
+            result[AttributeKey.shortQuarterSymbols] = _shortQuarterSymbols
+            result[AttributeKey.quarterSymbols] = _quarterSymbols
+            result[AttributeKey.shortStandaloneQuarterSymbols] = _shortStandaloneQuarterSymbols
+            result[AttributeKey.standaloneQuarterSymbols] = _standaloneQuarterSymbols
+            if doesRelativeDateFormatting {
+                result[AttributeKey.doesRelativeDateFormatting] = true
+            }
+            if generatesCalendarDates {
+                result[AttributeKey.generatesCalendarDates] = true
+            }
+            if isLenient {
+                result[AttributeKey.isLenient] = true
+            }
+            result[AttributeKey.twoDigitStartDate] = _twoDigitStartDate
+            result[AttributeKey.gregorianStartDate] = _gregorianStartDate
+            result[AttributeKey.defaultDate] = defaultDate
+            return result
+        }
+        set {
+            _dateFormat = newValue[AttributeKey.dateFormat] as? String
+            _timeZone = newValue[AttributeKey.timeZone] as? TimeZone
+            _calendar = newValue[AttributeKey.calendar] as? Calendar
+            _locale = newValue[AttributeKey.locale] as? Locale
+            _amSymbol = newValue[AttributeKey.amSymbol] as? String
+            _pmSymbol = newValue[AttributeKey.pmSymbol] as? String
+            _eraSymbols = newValue[AttributeKey.eraSymbols] as? [String]
+            _longEraSymbols = newValue[AttributeKey.longEraSymbols] as? [String]
+            _veryShortWeekdaySymbols = newValue[AttributeKey.veryShortWeekdaySymbols] as? [String]
+            _shortWeekdaySymbols = newValue[AttributeKey.shortWeekdaySymbols] as? [String]
+            _weekdaySymbols = newValue[AttributeKey.weekdaySymbols] as? [String]
+            _veryShortStandaloneWeekdaySymbols = newValue[AttributeKey.veryShortStandaloneWeekdaySymbols] as? [String]
+            _shortStandaloneWeekdaySymbols = newValue[AttributeKey.shortStandaloneWeekdaySymbols] as? [String]
+            _standaloneWeekdaySymbols = newValue[AttributeKey.standaloneWeekdaySymbols] as? [String]
+            _veryShortMonthSymbols = newValue[AttributeKey.veryShortMonthSymbols] as? [String]
+            _shortMonthSymbols = newValue[AttributeKey.shortMonthSymbols] as? [String]
+            _monthSymbols = newValue[AttributeKey.monthSymbols] as? [String]
+            _veryShortStandaloneMonthSymbols = newValue[AttributeKey.veryShortStandaloneMonthSymbols] as? [String]
+            _shortStandaloneMonthSymbols = newValue[AttributeKey.shortStandaloneMonthSymbols] as? [String]
+            _standaloneMonthSymbols = newValue[AttributeKey.standaloneMonthSymbols] as? [String]
+            _shortQuarterSymbols = newValue[AttributeKey.shortQuarterSymbols] as? [String]
+            _quarterSymbols = newValue[AttributeKey.quarterSymbols] as? [String]
+            _shortStandaloneQuarterSymbols = newValue[AttributeKey.shortStandaloneQuarterSymbols] as? [String]
+            _standaloneQuarterSymbols = newValue[AttributeKey.standaloneQuarterSymbols] as? [String]
+            doesRelativeDateFormatting = newValue[AttributeKey.doesRelativeDateFormatting] as? Bool ?? false
+            generatesCalendarDates = newValue[AttributeKey.generatesCalendarDates] as? Bool ?? false
+            isLenient = newValue[AttributeKey.isLenient] as? Bool ?? false
+            _twoDigitStartDate = newValue[AttributeKey.twoDigitStartDate] as? Date
+            _gregorianStartDate = newValue[AttributeKey.gregorianStartDate] as? Date
+            defaultDate = newValue[AttributeKey.defaultDate] as? Date
+        }
+    }
+    
     public override init() {
         super.init()
     }
@@ -61,20 +135,20 @@
         attributes.setObject(NSNumber(value: 1040), forKey: "formatterBehavior")
         aCoder.encode(attributes, forKey: "NS.attributes")
     }
-
+    
     open var formattingContext: Context = .unknown // default is NSFormattingContextUnknown
-
+    
     open func objectValue(_ string: String, range rangep: UnsafeMutablePointer<NSRange>) throws -> AnyObject? { NSUnimplemented() }
-
+    
     open override func string(for obj: Any) -> String? {
         guard let date = obj as? Date else { return nil }
         return string(from: date)
     }
-
+    
     open func string(from date: Date) -> String {
         return CFDateFormatterCreateStringWithDate(kCFAllocatorSystemDefault, _cfObject, date._cfObject)._swiftObject
     }
-
+    
     open func date(from string: String) -> Date? {
         var range = CFRange(location: 0, length: string.length)
         let date = withUnsafeMutablePointer(to: &range) { (rangep: UnsafeMutablePointer<CFRange>) -> Date? in
@@ -85,27 +159,27 @@
         }
         return date
     }
-
+    
     open class func localizedString(from date: Date, dateStyle dstyle: Style, timeStyle tstyle: Style) -> String {
         let df = DateFormatter()
         df.dateStyle = dstyle
         df.timeStyle = tstyle
         return df.string(for: date._nsObject)!
     }
-
+    
     open class func dateFormat(fromTemplate tmplate: String, options opts: Int, locale: Locale?) -> String? {
         guard let res = CFDateFormatterCreateDateFormatFromTemplate(kCFAllocatorSystemDefault, tmplate._cfObject, CFOptionFlags(opts), locale?._cfObject) else {
             return nil
         }
         return res._swiftObject
     }
-
+    
     open func setLocalizedDateFormatFromTemplate(_ dateFormatTemplate: String) {
         if let format = DateFormatter.dateFormat(fromTemplate: dateFormatTemplate, options: 0, locale: locale) {
             dateFormat = format
         }
     }
-
+    
     private func _reset() {
         __cfObject = nil
     }
@@ -143,79 +217,44 @@
         _setFormatterAttribute(formatter, attributeName: kCFDateFormatterShortStandaloneQuarterSymbols, value: _shortStandaloneQuarterSymbols?._cfObject)
         _setFormatterAttribute(formatter, attributeName: kCFDateFormatterGregorianStartDate, value: _gregorianStartDate?._cfObject)
     }
-
+    
     internal func _setFormatterAttribute(_ formatter: CFDateFormatter, attributeName: CFString, value: AnyObject?) {
         if let value = value {
             CFDateFormatterSetProperty(formatter, attributeName, value)
         }
     }
     
+    private var _dateFormat: String? { willSet { _reset() } }
     open var dateFormat: String! {
         get {
-            guard let format = attributes[AttributeKey.dateFormat] as? String else {
+            guard let format = _dateFormat else {
                 return __cfObject.map { CFDateFormatterGetFormat($0)._swiftObject } ?? ""
             }
             return format
         }
         set {
-            _reset()
-            attributes[AttributeKey.dateFormat] = newValue?._nsObject
-        }
-    }
-
+            _dateFormat = newValue
+        }
+    }
+    
     open var dateStyle: Style = .none {
         willSet {
-            dateFormat = nil
+            _dateFormat = nil
         }
         didSet {
-            dateFormat = CFDateFormatterGetFormat(_cfObject)._swiftObject
-        }
-    }
-
+            _dateFormat = CFDateFormatterGetFormat(_cfObject)._swiftObject
+        }
+    }
+    
     open var timeStyle: Style = .none {
         willSet {
-            dateFormat = nil
+            _dateFormat = nil
         }
         didSet {
-            dateFormat = CFDateFormatterGetFormat(_cfObject)._swiftObject
-        }
-    }
-    
-    /*@NSCopying*/ open var locale: Locale! {
-        get {
-            return (attributes[AttributeKey.locale] as? NSLocale)?._swiftObject ?? .current
-        }
-        set {
-            _reset()
-            attributes[AttributeKey.locale] = newValue?._bridgeToObjectiveC()
-        }
-    }
-    
-    open var generatesCalendarDates: Bool {
-        get {
-            return (attributes[AttributeKey.generatesCalendarDates] as? NSNumber)?.boolValue ?? false
-        }
-        set {
-            _reset()
-            attributes[AttributeKey.generatesCalendarDates] = NSNumber(value: newValue)
-        }
-    }
-
-<<<<<<< HEAD
-    /*@NSCopying*/ open var timeZone: TimeZone! {
-        get {
-            return (attributes[AttributeKey.generatesCalendarDates] as? NSTimeZone)?._swiftObject ?? NSTimeZone.system
-        }
-        set {
-            _reset()
-            attributes[AttributeKey.generatesCalendarDates] = newValue?._nsObject
-        }
-    }
-    
-    private var _calendar: Calendar? {
-        return (attributes[AttributeKey.calendar] as? NSCalendar)?._swiftObject
-    }
-=======
+            _dateFormat = CFDateFormatterGetFormat(_cfObject)._swiftObject
+        }
+    }
+    
     /*@NSCopying*/ internal var _locale: Locale? { willSet { _reset() } }
     open var locale: Locale! {
         get {
@@ -226,9 +265,9 @@
             _locale = newValue
         }
     }
-
+    
     open var generatesCalendarDates = false { willSet { _reset() } }
-
+    
     /*@NSCopying*/ internal var _timeZone: TimeZone? { willSet { _reset() } }
     open var timeZone: TimeZone! {
         get {
@@ -241,9 +280,8 @@
             _timeZone = timeZone
         }
     }
-
+    
     /*@NSCopying*/ internal var _calendar: Calendar! { willSet { _reset() } }
->>>>>>> 04ad02fc
     open var calendar: Calendar! {
         get {
             guard let calendar = _calendar else {
@@ -252,25 +290,14 @@
             return calendar
         }
         set {
-            _reset()
-            attributes[AttributeKey.calendar] = newValue?._nsObject
-        }
-    }
-
-    open var isLenient: Bool {
-        get {
-            return (attributes[AttributeKey.isLenient] as? NSNumber)?.boolValue ?? false
-        }
-        set {
-            _reset()
-            attributes[AttributeKey.isLenient] = NSNumber(value: newValue)
-        }
-    }
-    
-    private var _twoDigitStartDate: Date? {
-        return (attributes[AttributeKey.twoDigitStartDate] as? NSDate)?._swiftObject
-    }
-    /*@NSCopying*/ open var twoDigitStartDate: Date? {
+            _calendar = newValue
+        }
+    }
+    
+    open var isLenient = false { willSet { _reset() } }
+    
+    /*@NSCopying*/ internal var _twoDigitStartDate: Date? { willSet { _reset() } }
+    open var twoDigitStartDate: Date? {
         get {
             guard let startDate = _twoDigitStartDate else {
                 return (CFDateFormatterCopyProperty(_cfObject, kCFDateFormatterTwoDigitStartDate) as? NSDate)?._swiftObject
@@ -278,24 +305,13 @@
             return startDate
         }
         set {
-            _reset()
-            attributes[AttributeKey.twoDigitStartDate] = newValue?._nsObject
-        }
-    }
-
-    /*@NSCopying*/ open var defaultDate: Date? {
-        get {
-            return (attributes[AttributeKey.defaultDate] as? NSDate)?._swiftObject
-        }
-        set {
-            _reset()
-            attributes[AttributeKey.defaultDate] = newValue?._nsObject
-        }
-    }
-    
-    internal var _eraSymbols: [String]? {
-        return attributes[AttributeKey.eraSymbols] as? [String]
-    }
+            _twoDigitStartDate = newValue
+        }
+    }
+    
+    /*@NSCopying*/ open var defaultDate: Date? { willSet { _reset() } }
+    
+    internal var _eraSymbols: [String]! { willSet { _reset() } }
     open var eraSymbols: [String]! {
         get {
             guard let symbols = _eraSymbols else {
@@ -305,14 +321,11 @@
             return symbols
         }
         set {
-            _reset()
-            attributes[AttributeKey.eraSymbols] = newValue?._nsObject
-        }
-    }
-    
-    internal var _monthSymbols: [String]? {
-        return attributes[AttributeKey.monthSymbols] as? [String]
-    }
+            _eraSymbols = newValue
+        }
+    }
+    
+    internal var _monthSymbols: [String]! { willSet { _reset() } }
     open var monthSymbols: [String]! {
         get {
             guard let symbols = _monthSymbols else {
@@ -322,14 +335,11 @@
             return symbols
         }
         set {
-            _reset()
-            attributes[AttributeKey.monthSymbols] = newValue?._nsObject
-        }
-    }
-
-    internal var _shortMonthSymbols: [String]? {
-        return attributes[AttributeKey.shortMonthSymbols] as? [String]
-    }
+            _monthSymbols = newValue
+        }
+    }
+    
+    internal var _shortMonthSymbols: [String]! { willSet { _reset() } }
     open var shortMonthSymbols: [String]! {
         get {
             guard let symbols = _shortMonthSymbols else {
@@ -339,15 +349,12 @@
             return symbols
         }
         set {
-            _reset()
-            attributes[AttributeKey.shortMonthSymbols] = newValue?._nsObject
-        }
-    }
-    
-
-    internal var _weekdaySymbols: [String]? {
-        return attributes[AttributeKey.weekdaySymbols] as? [String]
-    }
+            _shortMonthSymbols = newValue
+        }
+    }
+    
+    
+    internal var _weekdaySymbols: [String]! { willSet { _reset() } }
     open var weekdaySymbols: [String]! {
         get {
             guard let symbols = _weekdaySymbols else {
@@ -357,14 +364,11 @@
             return symbols
         }
         set {
-            _reset()
-            attributes[AttributeKey.weekdaySymbols] = newValue?._nsObject
-        }
-    }
-
-    internal var _shortWeekdaySymbols: [String]? {
-        return attributes[AttributeKey.shortWeekdaySymbols] as? [String]
-    }
+            _weekdaySymbols = newValue
+        }
+    }
+    
+    internal var _shortWeekdaySymbols: [String]! { willSet { _reset() } }
     open var shortWeekdaySymbols: [String]! {
         get {
             guard let symbols = _shortWeekdaySymbols else {
@@ -374,14 +378,11 @@
             return symbols
         }
         set {
-            _reset()
-            attributes[AttributeKey.shortWeekdaySymbols] = newValue?._nsObject
-        }
-    }
-
-    internal var _amSymbol: String? {
-        return attributes[AttributeKey.amSymbol] as? String
-    }
+            _shortWeekdaySymbols = newValue
+        }
+    }
+    
+    internal var _amSymbol: String! { willSet { _reset() } }
     open var amSymbol: String! {
         get {
             guard let symbol = _amSymbol else {
@@ -390,14 +391,11 @@
             return symbol
         }
         set {
-            _reset()
-            attributes[AttributeKey.amSymbol] = newValue?._nsObject
-        }
-    }
-
-    internal var _pmSymbol: String! {
-        return attributes[AttributeKey.pmSymbol] as? String
-    }
+            _amSymbol = newValue
+        }
+    }
+    
+    internal var _pmSymbol: String! { willSet { _reset() } }
     open var pmSymbol: String! {
         get {
             guard let symbol = _pmSymbol else {
@@ -406,14 +404,11 @@
             return symbol
         }
         set {
-            _reset()
-            attributes[AttributeKey.pmSymbol] = newValue?._nsObject
-        }
-    }
-
-    internal var _longEraSymbols: [String]? {
-        return attributes[AttributeKey.longEraSymbols] as? [String]
-    }
+            _pmSymbol = newValue
+        }
+    }
+    
+    internal var _longEraSymbols: [String]! { willSet { _reset() } }
     open var longEraSymbols: [String]! {
         get {
             guard let symbols = _longEraSymbols else {
@@ -423,14 +418,11 @@
             return symbols
         }
         set {
-            _reset()
-            attributes[AttributeKey.longEraSymbols] = newValue?._nsObject
-        }
-    }
-
-    internal var _veryShortMonthSymbols: [String]? {
-        return attributes[AttributeKey.veryShortMonthSymbols] as? [String]
-    }
+            _longEraSymbols = newValue
+        }
+    }
+    
+    internal var _veryShortMonthSymbols: [String]! { willSet { _reset() } }
     open var veryShortMonthSymbols: [String]! {
         get {
             guard let symbols = _veryShortMonthSymbols else {
@@ -440,14 +432,11 @@
             return symbols
         }
         set {
-            _reset()
-            attributes[AttributeKey.veryShortMonthSymbols] = newValue?._nsObject
-        }
-    }
-
-    internal var _standaloneMonthSymbols: [String]? {
-        return attributes[AttributeKey.standaloneMonthSymbols] as? [String]
-    }
+            _veryShortMonthSymbols = newValue
+        }
+    }
+    
+    internal var _standaloneMonthSymbols: [String]! { willSet { _reset() } }
     open var standaloneMonthSymbols: [String]! {
         get {
             guard let symbols = _standaloneMonthSymbols else {
@@ -457,14 +446,11 @@
             return symbols
         }
         set {
-            _reset()
-            attributes[AttributeKey.standaloneMonthSymbols] = newValue?._nsObject
-        }
-    }
-
-    internal var _shortStandaloneMonthSymbols: [String]? {
-        return attributes[AttributeKey.shortStandaloneMonthSymbols] as? [String]
-    }
+            _standaloneMonthSymbols = newValue
+        }
+    }
+    
+    internal var _shortStandaloneMonthSymbols: [String]! { willSet { _reset() } }
     open var shortStandaloneMonthSymbols: [String]! {
         get {
             guard let symbols = _shortStandaloneMonthSymbols else {
@@ -474,14 +460,11 @@
             return symbols
         }
         set {
-            _reset()
-            attributes[AttributeKey.shortStandaloneMonthSymbols] = newValue?._nsObject
-        }
-    }
-
-    internal var _veryShortStandaloneMonthSymbols: [String]? {
-        return attributes[AttributeKey.veryShortStandaloneMonthSymbols] as? [String]
-    }
+            _shortStandaloneMonthSymbols = newValue
+        }
+    }
+    
+    internal var _veryShortStandaloneMonthSymbols: [String]! { willSet { _reset() } }
     open var veryShortStandaloneMonthSymbols: [String]! {
         get {
             guard let symbols = _veryShortStandaloneMonthSymbols else {
@@ -491,14 +474,11 @@
             return symbols
         }
         set {
-            _reset()
-            attributes[AttributeKey.veryShortStandaloneMonthSymbols] = newValue?._nsObject
-        }
-    }
-
-    internal var _veryShortWeekdaySymbols: [String]? {
-        return attributes[AttributeKey.veryShortWeekdaySymbols] as? [String]
-    }
+            _veryShortStandaloneMonthSymbols = newValue
+        }
+    }
+    
+    internal var _veryShortWeekdaySymbols: [String]! { willSet { _reset() } }
     open var veryShortWeekdaySymbols: [String]! {
         get {
             guard let symbols = _veryShortWeekdaySymbols else {
@@ -508,14 +488,11 @@
             return symbols
         }
         set {
-            _reset()
-            attributes[AttributeKey.veryShortWeekdaySymbols] = newValue?._nsObject
-        }
-    }
-
-    internal var _standaloneWeekdaySymbols: [String]? {
-        return attributes[AttributeKey.standaloneWeekdaySymbols] as? [String]
-    }
+            _veryShortWeekdaySymbols = newValue
+        }
+    }
+    
+    internal var _standaloneWeekdaySymbols: [String]! { willSet { _reset() } }
     open var standaloneWeekdaySymbols: [String]! {
         get {
             guard let symbols = _standaloneWeekdaySymbols else {
@@ -525,14 +502,11 @@
             return symbols
         }
         set {
-            _reset()
-            attributes[AttributeKey.standaloneWeekdaySymbols] = newValue?._nsObject
-        }
-    }
-
-    internal var _shortStandaloneWeekdaySymbols: [String]? {
-        return attributes[AttributeKey.shortStandaloneWeekdaySymbols] as? [String]
-    }
+            _standaloneWeekdaySymbols = newValue
+        }
+    }
+    
+    internal var _shortStandaloneWeekdaySymbols: [String]! { willSet { _reset() } }
     open var shortStandaloneWeekdaySymbols: [String]! {
         get {
             guard let symbols = _shortStandaloneWeekdaySymbols else {
@@ -542,14 +516,11 @@
             return symbols
         }
         set {
-            _reset()
-            attributes[AttributeKey.shortStandaloneWeekdaySymbols] = newValue?._nsObject
-        }
-    }
-    
-    internal var _veryShortStandaloneWeekdaySymbols: [String]? {
-        return attributes[AttributeKey.veryShortStandaloneWeekdaySymbols] as? [String]
-    }
+            _shortStandaloneWeekdaySymbols = newValue
+        }
+    }
+    
+    internal var _veryShortStandaloneWeekdaySymbols: [String]! { willSet { _reset() } }
     open var veryShortStandaloneWeekdaySymbols: [String]! {
         get {
             guard let symbols = _veryShortStandaloneWeekdaySymbols else {
@@ -559,14 +530,11 @@
             return symbols
         }
         set {
-            _reset()
-            attributes[AttributeKey.veryShortStandaloneWeekdaySymbols] = newValue?._nsObject
-        }
-    }
-
-    internal var _quarterSymbols: [String]? {
-        return attributes[AttributeKey.quarterSymbols] as? [String]
-    }
+            _veryShortStandaloneWeekdaySymbols = newValue
+        }
+    }
+    
+    internal var _quarterSymbols: [String]! { willSet { _reset() } }
     open var quarterSymbols: [String]! {
         get {
             guard let symbols = _quarterSymbols else {
@@ -576,14 +544,11 @@
             return symbols
         }
         set {
-            _reset()
-            attributes[AttributeKey.quarterSymbols] = newValue?._nsObject
-        }
-    }
-    
-    internal var _shortQuarterSymbols: [String]? {
-        return attributes[AttributeKey.shortQuarterSymbols] as? [String]
-    }
+            _quarterSymbols = newValue
+        }
+    }
+    
+    internal var _shortQuarterSymbols: [String]! { willSet { _reset() } }
     open var shortQuarterSymbols: [String]! {
         get {
             guard let symbols = _shortQuarterSymbols else {
@@ -593,14 +558,11 @@
             return symbols
         }
         set {
-            _reset()
-            attributes[AttributeKey.shortQuarterSymbols] = newValue?._nsObject
-        }
-    }
-
-    internal var _standaloneQuarterSymbols: [String]? {
-        return attributes[AttributeKey.standaloneQuarterSymbols] as? [String]
-    }
+            _shortQuarterSymbols = newValue
+        }
+    }
+    
+    internal var _standaloneQuarterSymbols: [String]! { willSet { _reset() } }
     open var standaloneQuarterSymbols: [String]! {
         get {
             guard let symbols = _standaloneQuarterSymbols else {
@@ -610,14 +572,11 @@
             return symbols
         }
         set {
-            _reset()
-            attributes[AttributeKey.standaloneQuarterSymbols] = newValue?._nsObject
-        }
-    }
-
-    internal var _shortStandaloneQuarterSymbols: [String]? {
-        return attributes[AttributeKey.shortStandaloneQuarterSymbols] as? [String]
-    }
+            _standaloneQuarterSymbols = newValue
+        }
+    }
+    
+    internal var _shortStandaloneQuarterSymbols: [String]! { willSet { _reset() } }
     open var shortStandaloneQuarterSymbols: [String]! {
         get {
             guard let symbols = _shortStandaloneQuarterSymbols else {
@@ -627,14 +586,11 @@
             return symbols
         }
         set {
-            _reset()
-            attributes[AttributeKey.shortStandaloneQuarterSymbols] = newValue?._nsObject
-        }
-    }
-
-    internal var _gregorianStartDate: Date? {
-         return (attributes[AttributeKey.gregorianStartDate] as? NSDate)?._swiftObject
-    }
+            _shortStandaloneQuarterSymbols = newValue
+        }
+    }
+    
+    internal var _gregorianStartDate: Date? { willSet { _reset() } }
     open var gregorianStartDate: Date? {
         get {
             guard let startDate = _gregorianStartDate else {
@@ -643,11 +599,10 @@
             return startDate
         }
         set {
-            _reset()
-            attributes[AttributeKey.gregorianStartDate] = newValue?._nsObject
-        }
-    }
-
+            _gregorianStartDate = newValue
+        }
+    }
+    
     open var doesRelativeDateFormatting = false { willSet { _reset() } }
 }
 
@@ -662,7 +617,7 @@
 }
 
 extension DateFormatter {
-    internal struct AttributeKey {
+    internal struct AttributeKey: Equatable, Hashable {
         static let dateFormat = "dateFormat"
         static let timeZone = "timeZone"
         static let calendar = "calendar"
@@ -694,4 +649,4 @@
         static let gregorianStartDate = "gregorianStartDate"
         static let defaultDate = "defaultDate"
     }
-}+}
