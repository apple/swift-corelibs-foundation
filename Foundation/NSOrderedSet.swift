--- conflicted
+++ resolved
@@ -301,11 +301,7 @@
     public convenience init(array set: [AnyObject], range: NSRange, copyItems flag: Bool) {
         var objects = set
 
-<<<<<<< HEAD
-        if let range = range.toRange(), range.count != set.count || flag {
-=======
         if let range = range.toCountableRange(), range.count != set.count || flag {
->>>>>>> e790027f
             objects = [AnyObject]()
             for index in range.indices {
                 let object = set[index] as! NSObject
