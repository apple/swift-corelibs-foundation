// This source file is part of the Swift.org open source project
//
// Copyright (c) 2014 - 2016 Apple Inc. and the Swift project authors
// Licensed under Apache License v2.0 with Runtime Library Exception
//
// See http://swift.org/LICENSE.txt for license information
// See http://swift.org/CONTRIBUTORS.txt for the list of Swift project authors
//


import CoreFoundation

#if os(OSX) || os(iOS)
    import Darwin.uuid
#elseif os(Linux)
    import Glibc
#endif

open class NSUUID : NSObject, NSCopying, NSSecureCoding, NSCoding {
    internal var buffer = UnsafeMutablePointer<UInt8>.allocate(capacity: 16)
    
    public override init() {
        _cf_uuid_generate_random(buffer)
    }
    
    public convenience init?(uuidString string: String) {
<<<<<<< HEAD
        let buffer = UnsafeMutablePointer<UInt8>.allocate(capacity: 16)
=======
        let buffer = UnsafeMutablePointer<UInt8>(allocatingCapacity: 16)
>>>>>>> c22fcd2a
        if _cf_uuid_parse(string, buffer) != 0 {
            return nil
        }
        self.init(uuidBytes: buffer)
    }
    
<<<<<<< HEAD
    public init(UUIDBytes bytes: UnsafePointer<UInt8>) {
        memcpy(unsafeBitCast(buffer, to: UnsafeMutableRawPointer.self), UnsafeRawPointer(bytes), 16)
    }
    
    open func getUUIDBytes(_ uuid: UnsafeMutablePointer<UInt8>) {
        _cf_uuid_copy(uuid, buffer)
    }
    
    open var uuidString: String {
        let strPtr = UnsafeMutablePointer<Int8>.allocate(capacity: 37)
=======
    public init(uuidBytes bytes: UnsafePointer<UInt8>) {
        memcpy(unsafeBitCast(buffer, to: UnsafeMutablePointer<Void>.self), UnsafePointer<Void>(bytes), 16)
    }
    
    public func getBytes(_ uuid: UnsafeMutablePointer<UInt8>) {
        _cf_uuid_copy(uuid, buffer)
    }
    
    public var uuidString: String {
        let strPtr = UnsafeMutablePointer<Int8>(allocatingCapacity: 37)
>>>>>>> c22fcd2a
        _cf_uuid_unparse_upper(buffer, strPtr)
        return String(cString: strPtr)
    }
    
    open override func copy() -> AnyObject {
        return copy(with: nil)
    }
    
    open func copy(with zone: NSZone? = nil) -> AnyObject {
        return self
    }
    
    public static func supportsSecureCoding() -> Bool {
        return true
    }
    
    public convenience required init?(coder: NSCoder) {
        if coder.allowsKeyedCoding {
            let decodedData : Data? = coder.withDecodedUnsafeBufferPointer(forKey: "NS.uuidbytes") {
                guard let buffer = $0 else { return nil }
                return Data(buffer: buffer)
            }

            guard let data = decodedData else { return nil }
            guard data.count == 16 else { return nil }
            let buffer = UnsafeMutablePointer<UInt8>.allocate(capacity: 16)
            data.copyBytes(to: buffer, count: 16)
            self.init(uuidBytes: buffer)
        } else {
            // NSUUIDs cannot be decoded by non-keyed coders
            coder.failWithError(NSError(domain: NSCocoaErrorDomain, code: NSCocoaError.CoderReadCorruptError.rawValue, userInfo: [
                                "NSDebugDescription": "NSUUID cannot be decoded by non-keyed coders"
                                ]))
            return nil
        }
    }
    
    open func encode(with aCoder: NSCoder) {
        aCoder.encodeBytes(buffer, length: 16, forKey: "NS.uuidbytes")
    }
    
    open override func isEqual(_ object: AnyObject?) -> Bool {
        if object === self {
            return true
        } else if let other = object as? NSUUID {
            return _cf_uuid_compare(buffer, other.buffer) == 0
        } else {
            return false
        }
    }
    
    open override var hash: Int {
        return Int(bitPattern: CFHashBytes(buffer, 16))
    }
    
<<<<<<< HEAD
    open override var description: String {
=======
    public override var description: String {
>>>>>>> c22fcd2a
        return uuidString
    }
}<|MERGE_RESOLUTION|>--- conflicted
+++ resolved
@@ -24,18 +24,13 @@
     }
     
     public convenience init?(uuidString string: String) {
-<<<<<<< HEAD
         let buffer = UnsafeMutablePointer<UInt8>.allocate(capacity: 16)
-=======
-        let buffer = UnsafeMutablePointer<UInt8>(allocatingCapacity: 16)
->>>>>>> c22fcd2a
         if _cf_uuid_parse(string, buffer) != 0 {
             return nil
         }
         self.init(uuidBytes: buffer)
     }
     
-<<<<<<< HEAD
     public init(UUIDBytes bytes: UnsafePointer<UInt8>) {
         memcpy(unsafeBitCast(buffer, to: UnsafeMutableRawPointer.self), UnsafeRawPointer(bytes), 16)
     }
@@ -46,18 +41,6 @@
     
     open var uuidString: String {
         let strPtr = UnsafeMutablePointer<Int8>.allocate(capacity: 37)
-=======
-    public init(uuidBytes bytes: UnsafePointer<UInt8>) {
-        memcpy(unsafeBitCast(buffer, to: UnsafeMutablePointer<Void>.self), UnsafePointer<Void>(bytes), 16)
-    }
-    
-    public func getBytes(_ uuid: UnsafeMutablePointer<UInt8>) {
-        _cf_uuid_copy(uuid, buffer)
-    }
-    
-    public var uuidString: String {
-        let strPtr = UnsafeMutablePointer<Int8>(allocatingCapacity: 37)
->>>>>>> c22fcd2a
         _cf_uuid_unparse_upper(buffer, strPtr)
         return String(cString: strPtr)
     }
@@ -113,11 +96,7 @@
         return Int(bitPattern: CFHashBytes(buffer, 16))
     }
     
-<<<<<<< HEAD
     open override var description: String {
-=======
-    public override var description: String {
->>>>>>> c22fcd2a
         return uuidString
     }
 }