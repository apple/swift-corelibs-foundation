--- conflicted
+++ resolved
@@ -10,11 +10,7 @@
 
 import CoreFoundation
 
-<<<<<<< HEAD
-open class Locale: NSObject, NSCopying, NSSecureCoding {
-=======
 open class NSLocale: NSObject, NSCopying, NSSecureCoding {
->>>>>>> e790027f
     typealias CFType = CFLocale
     private var _base = _CFInfo(typeID: CFLocaleGetTypeID())
     private var _identifier: UnsafeMutableRawPointer? = nil
@@ -31,21 +27,12 @@
         return unsafeBitCast(self, to: CFType.self)
     }
     
-<<<<<<< HEAD
-    open func objectForKey(_ key: String) -> AnyObject? {
-        return CFLocaleGetValue(_cfObject, key._cfObject)
-    }
-    
-    open func displayNameForKey(_ key: String, value: String) -> String? {
-        return CFLocaleCopyDisplayNameForPropertyValue(_cfObject, key._cfObject, value._cfObject)?._swiftObject
-=======
     open func object(forKey key: NSLocale.Key) -> AnyObject? {
         return CFLocaleGetValue(_cfObject, key.rawValue._cfObject)
     }
     
     open func displayName(forKey key: Key, value: String) -> String? {
         return CFLocaleCopyDisplayNameForPropertyValue(_cfObject, key.rawValue._cfObject, value._cfObject)?._swiftObject
->>>>>>> e790027f
     }
     
     public init(localeIdentifier string: String) {
@@ -86,15 +73,6 @@
     }
 }
 
-<<<<<<< HEAD
-extension Locale {
-    open class var current: Locale {
-        return CFLocaleCopyCurrent()._nsObject
-    }
-    
-    open class func systemLocale() -> Locale {
-        return CFLocaleGetSystem()._nsObject
-=======
 extension NSLocale {
     open class var current: Locale {
         return CFLocaleCopyCurrent()._swiftObject
@@ -102,7 +80,6 @@
     
     open class func systemLocale() -> Locale {
         return CFLocaleGetSystem()._swiftObject
->>>>>>> e790027f
     }
 }
 
@@ -111,11 +88,7 @@
         return (object(forKey: .identifier) as! NSString)._swiftObject
     }
     
-<<<<<<< HEAD
-    open class func availableLocaleIdentifiers() -> [String] {
-=======
     open class var availableLocaleIdentifiers: [String] {
->>>>>>> e790027f
         var identifiers = Array<String>()
         for obj in CFLocaleCopyAvailableLocaleIdentifiers()._nsObject {
             identifiers.append((obj as! NSString)._swiftObject)
@@ -123,11 +96,7 @@
         return identifiers
     }
     
-<<<<<<< HEAD
-    open class func ISOLanguageCodes() -> [String] {
-=======
     open class var isoLanguageCodes: [String] {
->>>>>>> e790027f
         var identifiers = Array<String>()
         for obj in CFLocaleCopyISOLanguageCodes()._nsObject {
             identifiers.append((obj as! NSString)._swiftObject)
@@ -135,11 +104,7 @@
         return identifiers
     }
     
-<<<<<<< HEAD
-    open class func ISOCountryCodes() -> [String] {
-=======
     open class var isoCountryCodes: [String] {
->>>>>>> e790027f
         var identifiers = Array<String>()
         for obj in CFLocaleCopyISOCountryCodes()._nsObject {
             identifiers.append((obj as! NSString)._swiftObject)
@@ -147,11 +112,7 @@
         return identifiers
     }
     
-<<<<<<< HEAD
-    open class func ISOCurrencyCodes() -> [String] {
-=======
     open class var isoCurrencyCodes: [String] {
->>>>>>> e790027f
         var identifiers = Array<String>()
         for obj in CFLocaleCopyISOCurrencyCodes()._nsObject {
             identifiers.append((obj as! NSString)._swiftObject)
@@ -159,11 +120,7 @@
         return identifiers
     }
     
-<<<<<<< HEAD
-    open class func commonISOCurrencyCodes() -> [String] {
-=======
     open class var commonISOCurrencyCodes: [String] {
->>>>>>> e790027f
         var identifiers = Array<String>()
         for obj in CFLocaleCopyCommonISOCurrencyCodes()._nsObject {
             identifiers.append((obj as! NSString)._swiftObject)
@@ -171,11 +128,7 @@
         return identifiers
     }
     
-<<<<<<< HEAD
-    open class func preferredLanguages() -> [String] {
-=======
     open class var preferredLanguages: [String] {
->>>>>>> e790027f
         var identifiers = Array<String>()
         for obj in CFLocaleCopyPreferredLanguages()._nsObject {
             identifiers.append((obj as! NSString)._swiftObject)
@@ -183,11 +136,7 @@
         return identifiers
     }
     
-<<<<<<< HEAD
-    open class func componentsFromLocaleIdentifier(_ string: String) -> [String : String] {
-=======
     open class func components(fromLocaleIdentifier string: String) -> [String : String] {
->>>>>>> e790027f
         var comps = Dictionary<String, String>()
         let values = CFLocaleCreateComponentsFromLocaleIdentifier(kCFAllocatorSystemDefault, string._cfObject)._nsObject
         values.enumerateKeysAndObjects([]) { (k, v, stop) in
@@ -198,29 +147,6 @@
         return comps
     }
     
-<<<<<<< HEAD
-    open class func localeIdentifierFromComponents(_ dict: [String : String]) -> String {
-        return CFLocaleCreateLocaleIdentifierFromComponents(kCFAllocatorSystemDefault, dict._cfObject)._swiftObject
-    }
-    
-    open class func canonicalLocaleIdentifierFromString(_ string: String) -> String {
-        return CFLocaleCreateCanonicalLocaleIdentifierFromString(kCFAllocatorSystemDefault, string._cfObject)._swiftObject
-    }
-    
-    open class func canonicalLanguageIdentifierFromString(_ string: String) -> String {
-        return CFLocaleCreateCanonicalLanguageIdentifierFromString(kCFAllocatorSystemDefault, string._cfObject)._swiftObject
-    }
-    
-    open class func localeIdentifierFromWindowsLocaleCode(_ lcid: UInt32) -> String? {
-        return CFLocaleCreateLocaleIdentifierFromWindowsLocaleCode(kCFAllocatorSystemDefault, lcid)._swiftObject
-    }
-    
-    open class func windowsLocaleCodeFromLocaleIdentifier(_ localeIdentifier: String) -> UInt32 {
-        return CFLocaleGetWindowsLocaleCodeFromLocaleIdentifier(localeIdentifier._cfObject)
-    }
-    
-    open class func characterDirectionForLanguage(_ isoLangCode: String) -> NSLocaleLanguageDirection {
-=======
     open class func localeIdentifier(fromComponents dict: [String : String]) -> String {
         return CFLocaleCreateLocaleIdentifierFromComponents(kCFAllocatorSystemDefault, dict._cfObject)._swiftObject
     }
@@ -242,7 +168,6 @@
     }
     
     open class func characterDirection(forLanguage isoLangCode: String) -> NSLocale.LanguageDirection {
->>>>>>> e790027f
         let dir = CFLocaleGetLanguageCharacterDirection(isoLangCode._cfObject)
 #if os(OSX) || os(iOS)
         return NSLocale.LanguageDirection(rawValue: UInt(dir.rawValue))!
@@ -251,11 +176,7 @@
 #endif
     }
     
-<<<<<<< HEAD
-    open class func lineDirectionForLanguage(_ isoLangCode: String) -> NSLocaleLanguageDirection {
-=======
     open class func lineDirection(forLanguage isoLangCode: String) -> NSLocale.LanguageDirection {
->>>>>>> e790027f
         let dir = CFLocaleGetLanguageLineDirection(isoLangCode._cfObject)
 #if os(OSX) || os(iOS)
         return NSLocale.LanguageDirection(rawValue: UInt(dir.rawValue))!
