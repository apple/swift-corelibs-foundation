--- conflicted
+++ resolved
@@ -532,11 +532,7 @@
         guard dataToFind.length > 0 else {return NSRange(location: NSNotFound, length: 0)}
         guard let searchRange = searchRange.toRange() else {fatalError("invalid range")}
         
-<<<<<<< HEAD
-        precondition(searchRange.endIndex <= self.length, "range outside the bounds of data")
-=======
         precondition(searchRange.upperBound <= self.length, "range outside the bounds of data")
->>>>>>> e790027f
 
         let basePtr = self.bytes.bindMemory(to: UInt8.self, capacity: self.length)
         let baseData = UnsafeBufferPointer<UInt8>(start: basePtr, count: self.length)[searchRange]
