--- conflicted
+++ resolved
@@ -115,13 +115,9 @@
 #else
 #error Unknown or unspecified DEPLOYMENT_TARGET
 #endif
-<<<<<<< HEAD
 #if TARGET_OS_MAC
     strlcpy(cpath, __kCFCharacterSetDir, MAXPATHLEN);
 #elif TARGET_OS_LINUX || TARGET_OS_BSD
-=======
-#if TARGET_OS_MAC || TARGET_OS_LINUX || TARGET_OS_BSD || TARGET_OS_WASI
->>>>>>> b17c01c2
     strlcpy(cpath, __kCFCharacterSetDir, MAXPATHLEN);
 #elif TARGET_OS_WIN32
     wchar_t frameworkPath[MAXPATHLEN];
