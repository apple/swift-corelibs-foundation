--- conflicted
+++ resolved
@@ -1751,11 +1751,7 @@
 }
 
 CF_CROSS_PLATFORM_EXPORT void *_CFReallocf(void *ptr, size_t size) {
-<<<<<<< HEAD
-#if TARGET_OS_WIN32 || TARGET_OS_LINUX || TARGET_OS_WASI
-=======
-#if TARGET_OS_WIN32 || TARGET_OS_LINUX || defined(__OpenBSD__)
->>>>>>> 715cda89
+#if TARGET_OS_WIN32 || TARGET_OS_LINUX || TARGET_OS_WASI || defined(__OpenBSD__)
     void *mem = realloc(ptr, size);
     if (mem == NULL && ptr != NULL && size != 0) {
         free(ptr);
