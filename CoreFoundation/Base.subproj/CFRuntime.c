--- conflicted
+++ resolved
@@ -236,12 +236,7 @@
     [_kCFRuntimeIDCFMachPort] = &__CFMachPortClass,
 #endif
 
-<<<<<<< HEAD
-
-
-=======
 #if !TARGET_OS_WASI
->>>>>>> b17c01c2
     [_kCFRuntimeIDCFRunLoopMode] = &__CFRunLoopModeClass,
     [_kCFRuntimeIDCFRunLoop] = &__CFRunLoopClass,
     [_kCFRuntimeIDCFRunLoopSource] = &__CFRunLoopSourceClass,
