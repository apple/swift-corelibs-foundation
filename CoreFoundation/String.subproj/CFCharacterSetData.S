// This source file is part of the Swift.org open source project
//
// Copyright (c) 2014 - 2015 Apple Inc. and the Swift project authors
// Licensed under Apache License v2.0 with Runtime Library Exception
//
// See http://swift.org/LICENSE.txt for license information
// See http://swift.org/CONTRIBUTORS.txt for the list of Swift project authors
//

#include <CoreFoundation/CFAsmMacros.h>
<<<<<<< HEAD

    .global _C_LABEL(__CFCharacterSetBitmapData)
_C_LABEL(__CFCharacterSetBitmapData):
    .incbin "CoreFoundation/CharacterSets/CFCharacterSetBitmaps.bitmap"

=======

    .global _C_LABEL(__CFCharacterSetBitmapData)
_C_LABEL(__CFCharacterSetBitmapData):
    .incbin CF_CHARACTERSET_BITMAP

>>>>>>> e790027f
    .global _C_LABEL(__CFCharacterSetBitmapDataEnd)
_C_LABEL(__CFCharacterSetBitmapDataEnd):
    .byte 0

    .global _C_LABEL(__CFCharacterSetBitmapDataSize)
_C_LABEL(__CFCharacterSetBitmapDataSize):
    .int _C_LABEL(__CFCharacterSetBitmapDataEnd) - _C_LABEL(__CFCharacterSetBitmapData)<|MERGE_RESOLUTION|>--- conflicted
+++ resolved
@@ -8,19 +8,11 @@
 //
 
 #include <CoreFoundation/CFAsmMacros.h>
-<<<<<<< HEAD
-
-    .global _C_LABEL(__CFCharacterSetBitmapData)
-_C_LABEL(__CFCharacterSetBitmapData):
-    .incbin "CoreFoundation/CharacterSets/CFCharacterSetBitmaps.bitmap"
-
-=======
 
     .global _C_LABEL(__CFCharacterSetBitmapData)
 _C_LABEL(__CFCharacterSetBitmapData):
     .incbin CF_CHARACTERSET_BITMAP
 
->>>>>>> e790027f
     .global _C_LABEL(__CFCharacterSetBitmapDataEnd)
 _C_LABEL(__CFCharacterSetBitmapDataEnd):
     .byte 0
