--- conflicted
+++ resolved
@@ -12,11 +12,7 @@
 #if defined(__BIG_ENDIAN__)
     .global _C_LABEL(__CFUnicodeDataB)
 _C_LABEL(__CFUnicodeDataB):
-<<<<<<< HEAD
-    .incbin "CoreFoundation/CharacterSets/CFUnicodeData-B.mapping"
-=======
     .incbin CF_CHARACTERSET_UNICODE_DATA_B
->>>>>>> e790027f
 
     .global _C_LABEL(__CFUnicodeDataBEnd)
 _C_LABEL(__CFUnicodeDataBEnd):
@@ -28,11 +24,7 @@
 #else
     .global _C_LABEL(__CFUnicodeDataL)
 _C_LABEL(__CFUnicodeDataL):
-<<<<<<< HEAD
-    .incbin "CoreFoundation/CharacterSets/CFUnicodeData-L.mapping"
-=======
     .incbin CF_CHARACTERSET_UNICODE_DATA_L
->>>>>>> e790027f
 
     .global _C_LABEL(__CFUnicodeDataLEnd)
 _C_LABEL(__CFUnicodeDataLEnd):
