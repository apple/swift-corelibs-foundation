--- conflicted
+++ resolved
@@ -3507,7 +3507,6 @@
     kCFStringHangulStateLVT,
     kCFStringHangulStateBreak
 };
-<<<<<<< HEAD
     
 #pragma mark Pictographic Sequences
 /* The following few functions serve to identify ranges of pictographic sequences (AKA emoji sequences with forwards and backwards extension) in a string around a given index. */
@@ -3519,149 +3518,6 @@
         // Matches CFStringGetCharacterFromInlineBuffer.
         if (readRange) *readRange = CFRangeMake(kCFNotFound, 0);
         return 0;
-=======
-
-#pragma mark FitzPatrick (skin tone) Modifier Functions
-
-static const CFCharacterSetInlineBuffer *__CFStringGetFitzpatrickModifierBaseCharacterSet(void) {
-    static CFCharacterSetInlineBuffer buffer;
-    static dispatch_once_t initOnce;
-    DISPATCH_ONCE_BEGIN_BLOCK(initOnce)
-        // based on UTR#51 1.0 (draft 7) for Unicode 8.0
-        /*
-         8.0
-         U+261D WHITE UP POINTING INDEX
-         U+2639 WHITE FROWNING FACE…U+263A WHITE SMILING FACE
-         U+270A RAISED FIST…U+270D WRITING HAND
-         U+1F385 FATHER CHRISTMAS
-         U+1F3C2 SNOWBOARDER…U+1F3C4 SURFER
-         U+1F3C7 HORSE RACING
-         U+1F3CA SWIMMER
-         U+1F3CC GOLFER
-         U+1F442 EAR…U+1F443 NOSE
-         U+1F446 WHITE UP POINTING BACKHAND INDEX…U+1F450 OPEN HANDS SIGN
-         U+1F466 BOY…U+1F469 WOMAN
-         U+1F46A FAMILY…U+1F46F WOMAN WITH BUNNY EARS
-         U+1F470 BRIDE WITH VEIL…U+1F478 PRINCESS
-         U+1F47C BABY ANGEL
-         U+1F47F IMP
-         U+1F481 INFORMATION DESK PERSON…U+1F482 GUARDSMAN
-         U+1F483 DANCER
-         U+1F485 NAIL POLISH
-         U+1F486 FACE MASSAGE…U+1F487 HAIRCUT
-         U+1F4AA FLEXED BICEPS
-         U+1F574 MAN IN BUSINESS SUIT LEVITATING
-         U+1F575 SLEUTH OR SPY
-         U+1F590 RAISED HAND WITH FINGERS SPLAYED
-         U+1F595 REVERSED HAND WITH MIDDLE FINGER EXTENDED…U+1F596 RAISED HAND WITH PART BETWEEN MIDDLE AND RING FINGERS
-         U+1F600 GRINNING FACE…U+1F637 FACE WITH MEDICAL MASK
-         U+1F641 SLIGHTLY FROWNING FACE…U+1F647 PERSON BOWING DEEPLY
-         U+1F64B HAPPY PERSON RAISING ONE HAND
-         U+1F64C PERSON RAISING BOTH HANDS IN CELEBRATION
-         U+1F64D PERSON FROWNING…U+1F64E PERSON WITH POUTING FACE
-         U+1F64F PERSON WITH FOLDED HANDS
-         U+1F6A3 ROWBOAT
-         U+1F6B4 BICYCLIST…U+1F6B6 PEDESTRIAN
-         U+1F6C0 BATH
-         U+1F6CC SLEEPING ACCOMMODATION
-         U+1F910 ZIPPER-MOUTH FACE…U+1F915 FACE WITH HEAD-BANDAGE
-         U+1F917 HUGGING FACE…U+1F918 SIGN OF THE HORNS
-
-         9.0
-         U+26F9 PERSON WITH BALL
-         U+1F3CB WEIGHT LIFTER
-         U+1F57A MAN DANCING
-         U+1F919 CALL ME HAND
-         U+1F91A RAISED BACK OF HAND
-         U+1F91B LEFT-FACING FIST
-         U+1F91C RIGHT-FACING FIST
-         U+1F91D HANDSHAKE
-         U+1F91E HAND WITH INDEX AND MIDDLE FINGERS CROSSED
-         U+1F926 FACE PALM
-         U+1F930 PREGNANT WOMAN
-         U+1F933 SELFIE
-         U+1F934 PRINCE
-         U+1F935 MAN IN TUXEDO
-         U+1F936 MOTHER CHRISTMAS
-         U+1F937 SHRUG
-         U+1F938 PERSON DOING CARTWHEEL
-         U+1F939 JUGGLING
-         U+1F93C WRESTLERS
-         U+1F93D WATER POLO
-         U+1F93E HANDBALL
-
-         10.0
-         U+1F91F LOVE-YOU GESTURE
-         U+1F931 BREAST-FEEDING
-         U+1F932 PALMS UP TOGETHER
-         U+1F9D1 ADULT
-         U+1F9D2 CHILD
-         U+1F9D3 OLDER ADULT
-         U+1F9D4 BEARDED PERSON
-         U+1F9D5 PERSON WITH HEADSCARF [WOMAN WITH HEADSCARF]
-         U+1F9D6 PERSON IN STEAMY ROOM
-         U+1F9D7 PERSON CLIMBING
-         U+1F9D8 PERSON IN LOTUS POSITION
-         U+1F9D9 MAGE
-         U+1F9DA FAIRY
-         U+1F9DB VAMPIRE
-         U+1F9DC MERPERSON
-         U+1F9DD ELF
-         */
-        CFMutableCharacterSetRef cset = CFCharacterSetCreateMutable(NULL);
-        CFCharacterSetAddCharactersInRange(cset, CFRangeMake(0x261D, 1)); // WHITE UP POINTING INDEX
-        CFCharacterSetAddCharactersInRange(cset, CFRangeMake(0x2639, 2)); // WHITE FROWNING FACE ~ WHITE SMILING FACE
-        CFCharacterSetAddCharactersInRange(cset, CFRangeMake(0x270A, 4)); // RAISED FIST ~ WRITING HAND
-        CFCharacterSetAddCharactersInRange(cset, CFRangeMake(0x1F385, 1)); // FATHER CHRISTMAS
-        CFCharacterSetAddCharactersInRange(cset, CFRangeMake(0x1F3C2, 3)); // SNOWBOARDER ~ SURFER
-        CFCharacterSetAddCharactersInRange(cset, CFRangeMake(0x1F3C7, 1)); // HORSE RACING
-        CFCharacterSetAddCharactersInRange(cset, CFRangeMake(0x1F3CA, 1)); // SWIMMER
-        CFCharacterSetAddCharactersInRange(cset, CFRangeMake(0x1F3CC, 1)); // GOLFER
-        CFCharacterSetAddCharactersInRange(cset, CFRangeMake(0x1F442, 2)); // EAR ~ NOSE
-        CFCharacterSetAddCharactersInRange(cset, CFRangeMake(0x1F446, 0x1F451 - 0x1F446)); // WHITE UP POINTING BACKHAND INDEX ~ OPEN HANDS SIGN
-        CFCharacterSetAddCharactersInRange(cset, CFRangeMake(0x1F466, 4)); // BOY ~ WOMAN
-        CFCharacterSetAddCharactersInRange(cset, CFRangeMake(0x1F46A, 6)); // FAMILY…U+1F46F WOMAN WITH BUNNY EARS
-        CFCharacterSetAddCharactersInRange(cset, CFRangeMake(0x1F470, 0x1F479 - 0x1F470)); // BRIDE WITH VEIL ~ PRINCESS
-        CFCharacterSetAddCharactersInRange(cset, CFRangeMake(0x1F47C, 1)); // BABY ANGEL
-        CFCharacterSetAddCharactersInRange(cset, CFRangeMake(0x1F47F, 1)); // IMP
-        CFCharacterSetAddCharactersInRange(cset, CFRangeMake(0x1F481, 3)); // INFORMATION DESK PERSON ~ DANCER
-        CFCharacterSetAddCharactersInRange(cset, CFRangeMake(0x1F485, 3)); // NAIL POLISH ~ HAIRCUT
-        CFCharacterSetAddCharactersInRange(cset, CFRangeMake(0x1F4AA, 1)); // FLEXED BICEPS
-        CFCharacterSetAddCharactersInRange(cset, CFRangeMake(0x1F574, 1)); // MAN IN BUSINESS SUIT LEVITATING
-        CFCharacterSetAddCharactersInRange(cset, CFRangeMake(0x1F575, 1)); // SLEUTH OR SPY
-        CFCharacterSetAddCharactersInRange(cset, CFRangeMake(0x1F57A, 1)); // MAN DANCING
-        CFCharacterSetAddCharactersInRange(cset, CFRangeMake(0x1F590, 1)); // RAISED HAND WITH FINGERS SPLAYED
-        CFCharacterSetAddCharactersInRange(cset, CFRangeMake(0x1F595, 2)); // REVERSED HAND WITH MIDDLE FINGER EXTENDED ~ RAISED HAND WITH PART BETWEEN MIDDLE AND RING FINGERS
-        CFCharacterSetAddCharactersInRange(cset, CFRangeMake(0x1F600, 0x1F638 - 0x1F600)); // GRINNING FACE ~ FACE WITH MEDICAL MASK
-        CFCharacterSetAddCharactersInRange(cset, CFRangeMake(0x1F641, 0x1F648 - 0x1F641)); // SLIGHTLY FROWNING FACE ~ PERSON BOWING DEEPLY
-        CFCharacterSetAddCharactersInRange(cset, CFRangeMake(0x1F64B, 0x1F650 - 0x1F64B)); // HAPPY PERSON RAISING ONE HAND ~ PERSON WITH FOLDED HANDS
-        CFCharacterSetAddCharactersInRange(cset, CFRangeMake(0x1F6A3, 1)); // ROWBOAT
-        CFCharacterSetAddCharactersInRange(cset, CFRangeMake(0x1F6B4, 0x1F6B7 - 0x1F6B4)); // BICYCLIST ~ PEDESTRIAN
-        CFCharacterSetAddCharactersInRange(cset, CFRangeMake(0x1F6C0, 1)); // BATH
-        CFCharacterSetAddCharactersInRange(cset, CFRangeMake(0x1F6CC, 1)); // SLEEPING ACCOMMODATION
-        CFCharacterSetAddCharactersInRange(cset, CFRangeMake(0x1F910, 0x1F916 - 0x1F910)); // U+1F910 ZIPPER-MOUTH FACE…U+1F915 FACE WITH HEAD-BANDAGE
-        CFCharacterSetAddCharactersInRange(cset, CFRangeMake(0x1F917, 8)); // U+1F917 HUGGING FACE…U+1F91E HAND WITH INDEX AND MIDDLE FINGERS CROSSED
-        CFCharacterSetAddCharactersInRange(cset, CFRangeMake(0x1F91F, 1)); // LOVE-YOU GESTURE
-        CFCharacterSetAddCharactersInRange(cset, CFRangeMake(0x1F926, 1)); // FACE PALM
-        CFCharacterSetAddCharactersInRange(cset, CFRangeMake(0x1F930, 3)); // PREGNANT WOMAN ~ PALMS UP TOGETHER
-        CFCharacterSetAddCharactersInRange(cset, CFRangeMake(0x1F933, 4)); // SELFIE ~ MOTHER CHRISTMAS
-        CFCharacterSetAddCharactersInRange(cset, CFRangeMake(0x1F937, 3)); // SHRUG ~ JUGGLING
-        CFCharacterSetAddCharactersInRange(cset, CFRangeMake(0x1F93C, 3)); // WRESTLERS ~ HANDBALL
-        CFCharacterSetAddCharactersInRange(cset, CFRangeMake(0x1F9D1, 13)); // ADULT ~ ELF
-        CFCharacterSetAddCharactersInRange(cset, CFRangeMake(0x26F9, 1)); // U+26F9 PERSON WITH BALL
-        CFCharacterSetAddCharactersInRange(cset, CFRangeMake(0x1F3CB, 1)); // U+1F3CB WEIGHT LIFTER
-        CFCharacterSetCompact(cset);
-        CFCharacterSetInitInlineBuffer(cset, &buffer);
-    DISPATCH_ONCE_END_BLOCK(initOnce)
-
-    return (const CFCharacterSetInlineBuffer *)&buffer;
-}
-
-static inline bool __CFStringIsFitzpatrickModifiers(UTF32Char character) { return ((character >= 0x1F3FB) && (character <= 0x1F3FF) ? true : false); }
-static inline bool __CFStringIsBaseForFitzpatrickModifiers(UTF32Char character) {
-    if (((character >= 0x2600) && (character < 0x3000)) || ((character >= 0x1F300) && (character < 0x1FA00))) { // Misc symbols, dingbats, & emoticons
-        return (CFCharacterSetInlineBufferIsLongCharacterMember(__CFStringGetFitzpatrickModifierBaseCharacterSet(), character) ? true : false);
->>>>>>> b17c01c2
     }
     
     CFRange range = CFRangeMake(idx, 1);
@@ -3687,7 +3543,6 @@
     return character;
 }
 
-<<<<<<< HEAD
 static inline bool __CFStringIsValidExtendCharacterForPictographicSequence(UTF32Char character) {
     // From https://www.unicode.org/reports/tr29/#Extend:
     // 
@@ -3695,100 +3550,6 @@
     //   Emoji_Modifier=Yes in emoji-data.txt
     //
     return u_hasBinaryProperty(character, UCHAR_GRAPHEME_EXTEND) || u_hasBinaryProperty(character, UCHAR_EMOJI_MODIFIER);
-=======
-#pragma mark Gender Modifier Functions
-
-static const CFCharacterSetInlineBuffer *__CFStringGetGenderModifierBaseCharacterSet(void) {
-    static CFCharacterSetInlineBuffer buffer;
-
-    static dispatch_once_t initOnce;
-    DISPATCH_ONCE_BEGIN_BLOCK(initOnce)
-        /*
-         Unicode 8.0
-         ⛹U+26F9 PERSON WITH BALL  // 0x26F9
-         🏃U+1F3C3 RUNNER  // 0xD83C 0xDFC3
-         🏄U+1F3C4 SURFER  // 0xD83C 0xDFC4
-         🏊U+1F3CA SWIMMER  // 0xD83C 0xDFCA
-         🏋U+1F3CB WEIGHT LIFTER  // 0xD83C 0xDFCB
-         🏌U+1F3CC GOLFER  // 0xD83C 0xDFCC
-         👮U+1F46E POLICE OFFICER  // 0xD83D 0xDC6E
-         👯U+1F46F TWO WOMEN DANCING  // 0xD83D 0xDC6F
-         👱U+1F471 PERSON WITH BLOND HAIR  // 0xD83D 0xDC71
-         👳U+1F473 MAN WITH TURBAN  // 0xD83D 0xDC73
-         👷U+1F477 CONSTRUCTION WORKER  // 0xD83D 0xDC77
-         💁U+1F481 INFORMATION DESK PERSON  // 0xD83D 0xDC81
-         💂U+1F482 GUARDSMAN  // 0xD83D 0xDC82
-         💆U+1F486 FACE MASSAGE  // 0xD83D 0xDC86
-         💇U+1F487 HAIRCUT  // 0xD83D 0xDC87
-         🕵U+1F575 SLEUTH OR SPY // 0xD83D 0xDD75
-         🙅U+1F645 FACE WITH NO GOOD GESTURE  // 0xD83D 0xDE45
-         🙆U+1F646 FACE WITH OK GESTURE  // 0xD83D 0xDE46
-         🙇U+1F647 PERSON BOWING DEEPLY  // 0xD83D 0xDE47
-         🙋U+1F64B HAPPY PERSON RAISING ONE HAND  // 0xD83D 0xDE4B
-         🙍U+1F64D PERSON FROWNING  // 0xD83D 0xDE4D
-         🙎U+1F64E PERSON WITH POUTING FACE  // 0xD83D 0xDE4E
-         🚣U+1F6A3 ROWBOAT  // 0xD83D 0xDEA3
-         🚴U+1F6B4 BICYCLIST  // 0xD83D 0xDEB4
-         🚵U+1F6B5 MOUNTAIN BICYCLIST  // 0xD83D 0xDEB5
-         🚶U+1F6B6 PEDESTRIAN  // 0xD83D 0xDEB6
-         
-         Unicode 9.0
-         U+1F926 FACE PALM
-         U+1F937 SHRUG
-         U+1F938 PERSON DOING CARTWHEEL
-         U+1F939 JUGGLING
-         U+1F93C WRESTLERS
-         U+1F93D WATER POLO
-         U+1F93E HANDBALL
-
-         Unicode 10.0
-         U+1F9D6 PERSON IN STEAMY ROOM
-         U+1F9D7 PERSON CLIMBING
-         U+1F9D8 PERSON IN LOTUS POSITION
-         U+1F9D9 MAGE
-         U+1F9DA FAIRY
-         U+1F9DB VAMPIRE
-         U+1F9DC MERPERSON
-         U+1F9DD ELF
-         U+1F9DE GENIE
-         U+1F9DF ZOMBIE
-         */
-        CFMutableCharacterSetRef cset = CFCharacterSetCreateMutable(NULL);
-        CFCharacterSetAddCharactersInRange(cset, CFRangeMake(0x26F9, 1)); // PERSON WITH BALL
-        CFCharacterSetAddCharactersInRange(cset, CFRangeMake(0x1F3C3, 1)); // RUNNER
-        CFCharacterSetAddCharactersInRange(cset, CFRangeMake(0x1F3C4, 1)); // SURFER
-        CFCharacterSetAddCharactersInRange(cset, CFRangeMake(0x1F3CA, 1)); // SWIMMER
-        CFCharacterSetAddCharactersInRange(cset, CFRangeMake(0x1F3CB, 1)); // WEIGHT LIFTER
-        CFCharacterSetAddCharactersInRange(cset, CFRangeMake(0x1F3CC, 1)); // GOLFER
-        CFCharacterSetAddCharactersInRange(cset, CFRangeMake(0x1F46E, 1)); // POLICE OFFICER
-        CFCharacterSetAddCharactersInRange(cset, CFRangeMake(0x1F46F, 1)); // TWO WOMEN DANCING
-        CFCharacterSetAddCharactersInRange(cset, CFRangeMake(0x1F471, 1)); // PERSON WITH BLOND HAIR
-        CFCharacterSetAddCharactersInRange(cset, CFRangeMake(0x1F473, 1)); // MAN WITH TURBAN
-        CFCharacterSetAddCharactersInRange(cset, CFRangeMake(0x1F477, 1)); // CONSTRUCTION WORKER
-        CFCharacterSetAddCharactersInRange(cset, CFRangeMake(0x1F481, 1)); // INFORMATION DESK PERSON
-        CFCharacterSetAddCharactersInRange(cset, CFRangeMake(0x1F482, 1)); // GUARDSMAN
-        CFCharacterSetAddCharactersInRange(cset, CFRangeMake(0x1F486, 1)); // FACE MASSAGE
-        CFCharacterSetAddCharactersInRange(cset, CFRangeMake(0x1F487, 1)); // HAIRCUT
-        CFCharacterSetAddCharactersInRange(cset, CFRangeMake(0x1F575, 1)); // SLEUTH OR SPY
-        CFCharacterSetAddCharactersInRange(cset, CFRangeMake(0x1F645, 1)); // FACE WITH NO GOOD GESTURE
-        CFCharacterSetAddCharactersInRange(cset, CFRangeMake(0x1F646, 1)); // FACE WITH OK GESTURE
-        CFCharacterSetAddCharactersInRange(cset, CFRangeMake(0x1F647, 1)); // PERSON BOWING DEEPLY
-        CFCharacterSetAddCharactersInRange(cset, CFRangeMake(0x1F64B, 1)); // HAPPY PERSON RAISING ONE HAND
-        CFCharacterSetAddCharactersInRange(cset, CFRangeMake(0x1F64D, 1)); // PERSON FROWNING
-        CFCharacterSetAddCharactersInRange(cset, CFRangeMake(0x1F64E, 1)); // PERSON WITH POUTING FACE
-        CFCharacterSetAddCharactersInRange(cset, CFRangeMake(0x1F6A3, 1)); // ROWBOAT
-        CFCharacterSetAddCharactersInRange(cset, CFRangeMake(0x1F6B4, 1)); // BICYCLIST
-        CFCharacterSetAddCharactersInRange(cset, CFRangeMake(0x1F6B5, 1)); // MOUNTAIN BICYCLIST
-        CFCharacterSetAddCharactersInRange(cset, CFRangeMake(0x1F6B6, 1)); // PEDESTRIAN
-        CFCharacterSetAddCharactersInRange(cset, CFRangeMake(0x1F926, 1)); // FACE PALM
-        CFCharacterSetAddCharactersInRange(cset, CFRangeMake(0x1F937, 3)); // SHRUG ~ JUGGLING
-        CFCharacterSetAddCharactersInRange(cset, CFRangeMake(0x1F93C, 3)); // WRESTLERS ~ HANDBALL
-        CFCharacterSetAddCharactersInRange(cset, CFRangeMake(0x1F9D6, 10)); // PERSON IN STEAMY ROOM ~ ZOMBIE
-        CFCharacterSetCompact(cset);
-        CFCharacterSetInitInlineBuffer(cset, &buffer);
-    DISPATCH_ONCE_END_BLOCK(initOnce)
-    return (const CFCharacterSetInlineBuffer *)&buffer;
->>>>>>> b17c01c2
 }
 
 static inline bool __CFStringIsValidExtendedPictographicCharacterForPictographicSequence(UTF32Char character) {
@@ -4012,7 +3773,6 @@
         currentRange.location += currentRange.length;
         currentRange.length    = 0;
     }
-<<<<<<< HEAD
     
     if (match.pictographIndex == -1) {
         // Still no pictograph. We're done.
@@ -4021,42 +3781,6 @@
         // At this point we should have everything.
         if (outComponent) *outComponent = match;
         return true;
-=======
-    return false;
-}
-
-static const CFCharacterSetInlineBuffer *__CFStringGetProfessionModifierBaseCharacterSet(void) {
-    static CFCharacterSetInlineBuffer buffer;
-    static dispatch_once_t initOnce;
-    DISPATCH_ONCE_BEGIN_BLOCK(initOnce)
-        /* Unicode 9.0 - Supported profession modifiers */
-        CFMutableCharacterSetRef cset = CFCharacterSetCreateMutable(NULL);
-        CFCharacterSetAddCharactersInRange(cset, CFRangeMake(0x2695, 1)); // ⚕U+2695 STAFF OF AESCULAPIUS // Health Worker - 0x2695
-        CFCharacterSetAddCharactersInRange(cset, CFRangeMake(0x1F33E, 1)); // 🌾U+1F33E EAR OF RICE // Farmer - 0xD83C 0xDF3E
-        CFCharacterSetAddCharactersInRange(cset, CFRangeMake(0x1F373, 1)); // 🍳U+1F373 COOKING // Cook - 0xD83C 0xDF73
-        CFCharacterSetAddCharactersInRange(cset, CFRangeMake(0x1F393, 1)); // 🎓U+1F393 GRADUATION CAP // Student - 0xD83C 0xDF93
-        CFCharacterSetAddCharactersInRange(cset, CFRangeMake(0x1F3A4, 1)); // 🎤U+1F3A4 MICROPHONE // Singer - 0xD83C 0xDFA4
-        CFCharacterSetAddCharactersInRange(cset, CFRangeMake(0x1F3EB, 1)); // 🏫U+1F3EB SCHOOL // Teacher - 0xD83C 0xDFEB
-        CFCharacterSetAddCharactersInRange(cset, CFRangeMake(0x1F3ED, 1)); // 🏭U+1F3ED FACTORY // Factory Worker - 0xD83C 0XDFED
-        CFCharacterSetAddCharactersInRange(cset, CFRangeMake(0x1F4BB, 1)); // 💻U+1F4BB PERSONAL COMPUTER // Technologist - 0xD83D 0xDCBB
-        CFCharacterSetAddCharactersInRange(cset, CFRangeMake(0x1F4BC, 1)); // 💼U+1F4BC BRIEFCASE // Office Worker - 0xD83D 0xDCBC
-        CFCharacterSetAddCharactersInRange(cset, CFRangeMake(0x1F527, 1)); // 🔧U+1F527 WRENCH // Mechanic - 0xD83D 0xDD27
-        CFCharacterSetAddCharactersInRange(cset, CFRangeMake(0x1F52C, 1)); // 🔬U+1F52C MICROSCOPE // Scientist - 0xD83D 0xDD2C
-        CFCharacterSetAddCharactersInRange(cset, CFRangeMake(0x1F3A8, 1)); // 🎨U+1F3A8 ARTIST PALETTE // Artist - 0xD83C 0xDFA8
-        CFCharacterSetAddCharactersInRange(cset, CFRangeMake(0x1F692, 1)); // 🚒U+1F692 FIRE ENGINE // Firefighter - 0xD83D 0xDE92
-        CFCharacterSetAddCharactersInRange(cset, CFRangeMake(0x2708, 1)); // ✈️U+2708 AIRPLANE // Pilot - 0x2708
-        CFCharacterSetAddCharactersInRange(cset, CFRangeMake(0x1F680, 1)); // 🚀U+1F680 ROCKET // Astronaut - 0xD83D 0xDE80
-        CFCharacterSetAddCharactersInRange(cset, CFRangeMake(0x2696, 1)); // ⚖️U+2696 SCALES // Judge - 0x2696
-        CFCharacterSetCompact(cset);
-        CFCharacterSetInitInlineBuffer(cset, &buffer);
-    DISPATCH_ONCE_END_BLOCK(initOnce)
-    return (const CFCharacterSetInlineBuffer *)&buffer;
-}
-
-static inline bool __CFStringIsBaseForProfessionModifier(UTF32Char character) {
-    if (((character >= 0x2600) && (character < 0x3000)) || ((character >= 0x1F300) && (character < 0x1FA00))) { // Misc symbols, dingbats, & emoticons
-        return CFCharacterSetInlineBufferIsLongCharacterMember(__CFStringGetProfessionModifierBaseCharacterSet(), character);
->>>>>>> b17c01c2
     }
 }
 
